--- conflicted
+++ resolved
@@ -54,10 +54,7 @@
       getPayment: '/api/v1/payments/get-payment',
       getPublishedPacks: '/api/v1/pack/get-published-packs',
       getRedeemable: '/api/v1/asset/get-redeemable',
-<<<<<<< HEAD
       getTransfer: '/api/v1/payments/get-transfer-payment',
-=======
->>>>>>> 3fcf8869
       getUntransferredPacks: '/api/v1/pack/untransferred',
       profile: '/api/v1/profile',
       publicKey: '/api/v1/payments/public-key',
