--- conflicted
+++ resolved
@@ -20,12 +20,9 @@
 import DefaultLayout from '@/layouts/default-layout'
 import adminService from '@/services/admin-service'
 import { isAuthenticatedUserAdmin } from '@/services/api/auth-service'
-<<<<<<< HEAD
 import { getPaymentsFilterQuery } from '@/utils/filters'
 import { formatCurrency } from '@/utils/format-currency'
 import { useAuthApi } from '@/utils/swr'
-=======
->>>>>>> d2923b0b
 import { urls } from '@/utils/urls'
 
 const PAYMENTS_PER_PAGE = 10
@@ -56,7 +53,7 @@
   }, [auth?.user, router])
 
   const { page, setPage, handleTableHeaderClick, sortBy, sortDirection } =
-    usePagination(1, 'createdAt', 'desc')
+    usePagination(1, 'status', 'desc')
 
   const qp = getPaymentsFilterQuery({
     page,
@@ -76,7 +73,7 @@
         value ? new Date(value).toLocaleDateString(lang) : null,
       sortable: true,
     },
-    { key: 'status', name: t('transactions.table.status') },
+    { key: 'status', name: t('transactions.table.status'), sortable: true },
     { key: 'pack.title', name: t('transactions.table.title') },
     {
       key: 'pack.price',
@@ -140,18 +137,6 @@
     }
   }
 
-<<<<<<< HEAD
-=======
-  const PAYMENTS_PER_PAGE = 10
-  const { payments, total } = await ApiClient.instance.getPayments({
-    page: 1,
-    pageSize: PAYMENTS_PER_PAGE,
-    locale: context.locale || DEFAULT_LOCALE,
-    sortBy: PaymentSortField.Status,
-    sortDirection: SortDirection.Descending,
-  })
-
->>>>>>> d2923b0b
   return {
     props: {},
   }
