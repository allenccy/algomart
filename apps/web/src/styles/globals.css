/* Tailwind foundation */
@tailwind base;
@tailwind components;
@tailwind utilities;

/* Base styles */
html,
body {
  @apply h-full text-base-textPrimary bg-base-bg font-base;
}

<<<<<<< HEAD
  h1,
  h2,
  h3,
  .h1,
  .h2,
  .h3 {
    @apply font-bold font-display;
  }
=======
h1,
h2,
h3,
.h1,
.h2,
.h3 {
  @apply font-display font-bold;
}
>>>>>>> a4b1431a

h1,
.h1 {
  @apply text-3xl;
}

h2,
.h2 {
  @apply text-2xl;
}

h3,
.h3 {
  @apply text-lg;
}

/* Default light theme */
:root {
  --darkText: 3, 16, 42;
  --text: 40, 51, 74;
  --lightText: 82, 91, 113;
  --logoBlue: 39, 86, 143;
  --shadeBlue: 45, 99, 182;
  --blue: 58, 119, 210;
  --textPrimary: var(--text);
  --textSecondary: var(--lightText);
  --textTertiary: var(--darkText);
  --textDisabled: 102, 102, 102;
  --gradient-from: 63, 98, 145;
  --gradient-to: 94, 147, 201;

  --bg: 247, 249, 252;
  --bgCard: 255, 255, 255;
  --bgPanel: var(--bg);
  --bgNotice: 249, 249, 249;

  --actionPrimary: var(--blue);
  --actionPrimaryContrastText: 255, 255, 255;
  --actionSecondary: var(--blue);
  --actionSecondaryContrastText: 255, 255, 255;
  --actionAccent: var(--blue);
  --actionTertiary: 255, 255, 255;
  --actionTertiaryContrastText: var(--blue);

  --grayLight: 166, 172, 186;
  --grayDark: 10, 17, 29;
  --border: 229, 232, 239;

  --error: 172, 0, 0; /* red */
  --price: 5, 150, 105; /* green-600 */
}

/* Custom globals  */
#__next {
  @apply flex flex-col h-full;
}<|MERGE_RESOLUTION|>--- conflicted
+++ resolved
@@ -9,25 +9,14 @@
   @apply h-full text-base-textPrimary bg-base-bg font-base;
 }
 
-<<<<<<< HEAD
-  h1,
-  h2,
-  h3,
-  .h1,
-  .h2,
-  .h3 {
-    @apply font-bold font-display;
-  }
-=======
 h1,
 h2,
 h3,
 .h1,
 .h2,
 .h3 {
-  @apply font-display font-bold;
+  @apply font-bold font-display;
 }
->>>>>>> a4b1431a
 
 h1,
 .h1 {
