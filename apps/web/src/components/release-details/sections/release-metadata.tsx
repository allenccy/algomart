--- conflicted
+++ resolved
@@ -77,8 +77,8 @@
               {isActive
                 ? t('release:Current Bid')
                 : isReserveMet
-                  ? t('release:Winning Bid')
-                  : t('release:Highest Bid')}
+                ? t('release:Winning Bid')
+                : t('release:Highest Bid')}
             </div>
             <div
               className={clsx(css.metadataValue, {
@@ -114,12 +114,6 @@
             </div>
           </>
         ) : (
-<<<<<<< HEAD
-          <div className={css.metadataValue}>
-            {isActive
-              ? t('release:This sale is open')
-              : t('release:This sale has ended')}
-=======
           <div
             className={clsx(css.metadataValue, {
               [css.metadataActive]: isActive,
@@ -128,9 +122,8 @@
             {packTemplate.subtitle
               ? packTemplate.subtitle
               : isActive
-                ? t('release:This sale is open')
-                : t('release:This sale has ended')}
->>>>>>> eab06483
+              ? t('release:This sale is open')
+              : t('release:This sale has ended')}
           </div>
         )}
       </div>
