--- conflicted
+++ resolved
@@ -36,12 +36,8 @@
         </div>
         <div className={css.bottomNavSpace}>
           <AppFooterLanguage />
-<<<<<<< HEAD
           <AppFooterCurrency />
-        </nav>
-=======
         </div>
->>>>>>> c1a7bc05
       </div>
     </section>
   )
