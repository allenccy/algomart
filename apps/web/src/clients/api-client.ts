--- conflicted
+++ resolved
@@ -16,10 +16,6 @@
   CreateUserAccountRequest,
   DEFAULT_LOCALE,
   ExternalId,
-<<<<<<< HEAD
-=======
-  GetPaymentBankAccountInstructions,
->>>>>>> 697ddbc4
   GetPaymentBankAccountStatus,
   GetPaymentCardStatus,
   Homepage,
@@ -216,11 +212,7 @@
   async getBankAddressInstructions(bankAccountId: string) {
     return await this.http
       .get(`payments/bank-accounts/${bankAccountId}/instructions`)
-<<<<<<< HEAD
       .json<PaymentBankAccountInstructions>()
-=======
-      .json<GetPaymentBankAccountInstructions>()
->>>>>>> 697ddbc4
   }
 
   async getBankAddressStatus(bankAccountId: string) {
