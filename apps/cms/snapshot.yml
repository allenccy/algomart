version: 1
directus: 9.4.3
collections:
  - collection: application
    meta:
      collection: application
      icon: tune
      note: Configure application.
      display_template: null
      hidden: false
      singleton: true
      translations: null
      archive_field: null
      archive_app_filter: true
      archive_value: null
      unarchive_value: null
      sort_field: null
      accountability: all
      color: null
      item_duplication_fields: null
      sort: 1
      group: null
      collapse: open
    schema:
      name: application
      schema: public
      comment: null
  - collection: application_countries
    meta:
      collection: application_countries
      icon: import_export
      note: null
      display_template: null
      hidden: true
      singleton: false
      translations: null
      archive_field: null
      archive_app_filter: true
      archive_value: null
      unarchive_value: null
      sort_field: null
      accountability: all
      color: null
      item_duplication_fields: null
      sort: 2
      group: null
      collapse: open
    schema:
      name: application_countries
      schema: public
      comment: null
  - collection: collections
    meta:
      collection: collections
      icon: folder_special
      note: A collection of Sets or NFTs.
      display_template: null
      hidden: false
      singleton: false
      translations: null
      archive_field: status
      archive_app_filter: true
      archive_value: archived
      unarchive_value: draft
      sort_field: sort
      accountability: all
      color: null
      item_duplication_fields: null
      sort: 2
      group: null
      collapse: open
    schema:
      name: collections
      schema: public
      comment: null
  - collection: collections_translations
    meta:
      collection: collections_translations
      icon: import_export
      note: null
      display_template: null
      hidden: true
      singleton: false
      translations: null
      archive_field: null
      archive_app_filter: true
      archive_value: null
      unarchive_value: null
      sort_field: null
      accountability: all
      color: null
      item_duplication_fields: null
      sort: 3
      group: null
      collapse: open
    schema:
      name: collections_translations
      schema: public
      comment: null
  - collection: countries
    meta:
      collection: countries
      icon: flag
      note: null
      display_template: null
      hidden: false
      singleton: false
      translations: null
      archive_field: null
      archive_app_filter: true
      archive_value: null
      unarchive_value: null
      sort_field: null
      accountability: all
      color: null
      item_duplication_fields: null
      sort: 7
      group: null
      collapse: open
    schema:
      name: countries
      schema: public
      comment: null
  - collection: countries_translations
    meta:
      collection: countries_translations
      icon: import_export
      note: null
      display_template: null
      hidden: true
      singleton: false
      translations: null
      archive_field: null
      archive_app_filter: true
      archive_value: null
      unarchive_value: null
      sort_field: null
      accountability: all
      color: null
      item_duplication_fields: null
      sort: 8
      group: null
      collapse: open
    schema:
      name: countries_translations
      schema: public
      comment: null
  - collection: faqs
    meta:
      collection: faqs
      icon: question_mark
      note: null
      display_template: null
      hidden: false
      singleton: false
      translations:
        - language: en-US
          translation: FAQs
      archive_field: status
      archive_app_filter: true
      archive_value: archived
      unarchive_value: draft
      sort_field: sort
      accountability: all
      color: null
      item_duplication_fields: null
      sort: 15
      group: null
      collapse: open
    schema:
      name: faqs
      schema: public
      comment: null
  - collection: faqs_translations
    meta:
      collection: faqs_translations
      icon: import_export
      note: null
      display_template: null
      hidden: true
      singleton: false
      translations: null
      archive_field: null
      archive_app_filter: true
      archive_value: null
      unarchive_value: null
      sort_field: null
      accountability: all
      color: null
      item_duplication_fields: null
      sort: 17
      group: null
      collapse: open
    schema:
      name: faqs_translations
      schema: public
      comment: null
  - collection: homepage
    meta:
      collection: homepage
      icon: house
      note: Configure packs shown on homepage.
      display_template: null
      hidden: false
      singleton: true
      translations: null
      archive_field: null
      archive_app_filter: true
      archive_value: null
      unarchive_value: null
      sort_field: null
      accountability: all
      color: null
      item_duplication_fields: null
      sort: 4
      group: null
      collapse: open
    schema:
      name: homepage
      schema: public
      comment: null
  - collection: homepage_pack_templates
    meta:
      collection: homepage_pack_templates
      icon: import_export
      note: null
      display_template: null
      hidden: true
      singleton: false
      translations: null
      archive_field: null
      archive_app_filter: true
      archive_value: null
      unarchive_value: null
      sort_field: null
      accountability: all
      color: null
      item_duplication_fields: null
      sort: null
      group: null
      collapse: open
    schema:
      name: homepage_pack_templates
      schema: public
      comment: null
  - collection: homepage_translations
    meta:
      collection: homepage_translations
      icon: import_export
      note: null
      display_template: null
      hidden: true
      singleton: false
      translations: null
      archive_field: null
      archive_app_filter: true
      archive_value: null
      unarchive_value: null
      sort_field: null
      accountability: all
      color: null
      item_duplication_fields: null
      sort: 5
      group: null
      collapse: open
    schema:
      name: homepage_translations
      schema: public
      comment: null
  - collection: languages
    meta:
      collection: languages
      icon: translate
      note: null
      display_template: null
      hidden: false
      singleton: false
      translations:
        - language: en-US
          translation: Languages
      archive_field: null
      archive_app_filter: true
      archive_value: null
      unarchive_value: null
      sort_field: null
      accountability: all
      color: null
      item_duplication_fields: null
      sort: 6
      group: null
      collapse: open
    schema:
      name: languages
      schema: public
      comment: null
  - collection: languages_translations
    meta:
      collection: languages_translations
      icon: import_export
      note: null
      display_template: null
      hidden: true
      singleton: false
      translations: null
      archive_field: null
      archive_app_filter: true
      archive_value: null
      unarchive_value: null
      sort_field: null
      accountability: all
      color: null
      item_duplication_fields: null
      sort: 18
      group: null
      collapse: open
    schema:
      name: languages_translations
      schema: public
      comment: null
  - collection: nft_templates
    meta:
      collection: nft_templates
      icon: image
      note: Template for generating NFTs.
      display_template: null
      hidden: false
      singleton: false
      translations:
        - language: en-US
          translation: NFT Templates
          singular: NFT Template
          plural: NFT Templates
      archive_field: status
      archive_app_filter: true
      archive_value: archived
      unarchive_value: draft
      sort_field: null
      accountability: all
      color: null
      item_duplication_fields: null
      sort: 7
      group: null
      collapse: open
    schema:
      name: nft_templates
      schema: public
      comment: null
  - collection: nft_templates_translations
    meta:
      collection: nft_templates_translations
      icon: import_export
      note: null
      display_template: null
      hidden: true
      singleton: false
      translations:
        - language: en-US
          translation: NFT Template Translations
          singular: NFT Template Translation
          plural: NFT Template Translations
      archive_field: null
      archive_app_filter: true
      archive_value: null
      unarchive_value: null
      sort_field: null
      accountability: all
      color: null
      item_duplication_fields: null
      sort: 8
      group: null
      collapse: open
    schema:
      name: nft_templates_translations
      schema: public
      comment: null
  - collection: pack_templates
    meta:
      collection: pack_templates
      icon: dashboard
      note: Template for generating packs.
      display_template: null
      hidden: false
      singleton: false
      translations: null
      archive_field: status
      archive_app_filter: true
      archive_value: archived
      unarchive_value: draft
      sort_field: sort
      accountability: all
      color: null
      item_duplication_fields: null
      sort: 9
      group: null
      collapse: open
    schema:
      name: pack_templates
      schema: public
      comment: null
  - collection: pack_templates_directus_files
    meta:
      collection: pack_templates_directus_files
      icon: import_export
      note: null
      display_template: null
      hidden: true
      singleton: false
      translations: null
      archive_field: null
      archive_app_filter: true
      archive_value: null
      unarchive_value: null
      sort_field: null
      accountability: all
      color: null
      item_duplication_fields: null
      sort: 10
      group: null
      collapse: open
    schema:
      name: pack_templates_directus_files
      schema: public
      comment: null
  - collection: pack_templates_translations
    meta:
      collection: pack_templates_translations
      icon: import_export
      note: null
      display_template: null
      hidden: true
      singleton: false
      translations: null
      archive_field: null
      archive_app_filter: true
      archive_value: null
      unarchive_value: null
      sort_field: null
      accountability: all
      color: null
      item_duplication_fields: null
      sort: 11
      group: null
      collapse: open
    schema:
      name: pack_templates_translations
      schema: public
      comment: null
  - collection: page
    meta:
      collection: page
      icon: null
      note: null
      display_template: null
      hidden: false
      singleton: false
      translations: null
      archive_field: null
      archive_app_filter: true
      archive_value: null
      unarchive_value: null
      sort_field: null
      accountability: all
      color: null
      item_duplication_fields: null
      sort: 19
      group: null
      collapse: open
    schema:
      name: page
      schema: public
      comment: null
  - collection: page_translations
    meta:
      collection: page_translations
      icon: import_export
      note: null
      display_template: null
      hidden: true
      singleton: false
      translations: null
      archive_field: null
      archive_app_filter: true
      archive_value: null
      unarchive_value: null
      sort_field: null
      accountability: all
      color: null
      item_duplication_fields: null
      sort: 20
      group: null
      collapse: open
    schema:
      name: page_translations
      schema: public
      comment: null
  - collection: rarities
    meta:
      collection: rarities
      icon: star_rate
      note: Rarity level.
      display_template: null
      hidden: false
      singleton: false
      translations:
        - language: en-US
          translation: Rarities
          singular: Rarity
          plural: Rarities
      archive_field: null
      archive_app_filter: true
      archive_value: null
      unarchive_value: null
      sort_field: null
      accountability: all
      color: null
      item_duplication_fields: null
      sort: 12
      group: null
      collapse: open
    schema:
      name: rarities
      schema: public
      comment: null
  - collection: rarities_translations
    meta:
      collection: rarities_translations
      icon: import_export
      note: null
      display_template: null
      hidden: true
      singleton: false
      translations: null
      archive_field: null
      archive_app_filter: true
      archive_value: null
      unarchive_value: null
      sort_field: null
      accountability: all
      color: null
      item_duplication_fields: null
      sort: 13
      group: null
      collapse: open
    schema:
      name: rarities_translations
      schema: public
      comment: null
  - collection: sets
    meta:
      collection: sets
      icon: collections
      note: A set of NFTs.
      display_template: null
      hidden: false
      singleton: false
      translations: null
      archive_field: status
      archive_app_filter: true
      archive_value: archived
      unarchive_value: draft
      sort_field: sort
      accountability: all
      color: null
      item_duplication_fields: null
      sort: 14
      group: null
      collapse: open
    schema:
      name: sets
      schema: public
      comment: null
  - collection: sets_translations
    meta:
      collection: sets_translations
      icon: import_export
      note: null
      display_template: null
      hidden: true
      singleton: false
      translations: null
      archive_field: null
      archive_app_filter: true
      archive_value: null
      unarchive_value: null
      sort_field: null
      accountability: all
      color: null
      item_duplication_fields: null
      sort: 16
      group: null
      collapse: open
    schema:
      name: sets_translations
      schema: public
      comment: null
fields:
  - collection: application
    field: id
    type: uuid
    schema:
      name: id
      table: application
      data_type: uuid
      default_value: null
      generation_expression: null
      max_length: null
      numeric_precision: null
      numeric_scale: null
      is_generated: false
      is_nullable: false
      is_unique: true
      is_primary_key: true
      has_auto_increment: false
      comment: null
      schema: public
      foreign_key_schema: null
      foreign_key_table: null
      foreign_key_column: null
    meta:
      collection: application
      field: id
      special:
        - uuid
      interface: input
      options: null
      display: null
      display_options: null
      readonly: true
      hidden: true
      sort: null
      width: full
      translations: null
      note: null
      conditions: null
      required: false
      group: null
  - collection: application
    field: currency
    type: string
    schema:
      name: currency
      table: application
      data_type: character varying
      default_value: USD
      generation_expression: null
      max_length: 255
      numeric_precision: null
      numeric_scale: null
      is_generated: false
      is_nullable: false
      is_unique: true
      is_primary_key: false
      has_auto_increment: false
      comment: null
      schema: public
      foreign_key_schema: null
      foreign_key_table: null
      foreign_key_column: null
    meta:
      collection: application
      field: currency
      special: null
      interface: select-dropdown
      options:
        choices:
          - text: AED
            value: AED
          - text: AFN
            value: AFN
          - text: ALL
            value: ALL
          - text: AMD
            value: AMD
          - text: AOA
            value: AOA
          - text: ARS
            value: ARS
          - text: AUD
            value: AUD
          - text: AWG
            value: AWG
          - text: AZN
            value: AZN
          - text: BAM
            value: BAM
          - text: BBD
            value: BBD
          - text: BDT
            value: BDT
          - text: BGN
            value: BGN
          - text: BHD
            value: BHD
          - text: BIF
            value: BIF
          - text: BMD
            value: BMD
          - text: BND
            value: BND
          - text: BOB
            value: BOB
          - text: BOV
            value: BOV
          - text: BRL
            value: BRL
          - text: BSD
            value: BSD
          - text: BTN
            value: BTN
          - text: BWP
            value: BWP
          - text: BYN
            value: BYN
          - text: BZD
            value: BZD
          - text: CAD
            value: CAD
          - text: CDF
            value: CDF
          - text: CHE
            value: CHE
          - text: CHF
            value: CHF
          - text: CHW
            value: CHW
          - text: CLF
            value: CLF
          - text: CLP
            value: CLP
          - text: CNY
            value: CNY
          - text: COP
            value: COP
          - text: COU
            value: COU
          - text: CRC
            value: CRC
          - text: CUC
            value: CUC
          - text: CUP
            value: CUP
          - text: CVE
            value: CVE
          - text: CZK
            value: CZK
          - text: DJF
            value: DJF
          - text: DKK
            value: DKK
          - text: DOP
            value: DOP
          - text: DZD
            value: DZD
          - text: EGP
            value: EGP
          - text: ERN
            value: ERN
          - text: ETB
            value: ETB
          - text: EUR
            value: EUR
          - text: FJD
            value: FJD
          - text: FKP
            value: FKP
          - text: GBP
            value: GBP
          - text: GEL
            value: GEL
          - text: GHS
            value: GHS
          - text: GIP
            value: GIP
          - text: GMD
            value: GMD
          - text: GNF
            value: GNF
          - text: GTQ
            value: GTQ
          - text: GYD
            value: GYD
          - text: HKD
            value: HKD
          - text: HNL
            value: HNL
          - text: HRK
            value: HRK
          - text: HTG
            value: HTG
          - text: HUF
            value: HUF
          - text: IDR
            value: IDR
          - text: ILS
            value: ILS
          - text: INR
            value: INR
          - text: IQD
            value: IQD
          - text: IRR
            value: IRR
          - text: ISK
            value: ISK
          - text: JMD
            value: JMD
          - text: JOD
            value: JOD
          - text: JPY
            value: JPY
          - text: KES
            value: KES
          - text: KGS
            value: KGS
          - text: KHR
            value: KHR
          - text: KMF
            value: KMF
          - text: KPW
            value: KPW
          - text: KRW
            value: KRW
          - text: KWD
            value: KWD
          - text: KYD
            value: KYD
          - text: KZT
            value: KZT
          - text: LAK
            value: LAK
          - text: LBP
            value: LBP
          - text: LKR
            value: LKR
          - text: LRD
            value: LRD
          - text: LSL
            value: LSL
          - text: LYD
            value: LYD
          - text: MAD
            value: MAD
          - text: MDL
            value: MDL
          - text: MGA
            value: MGA
          - text: MKD
            value: MKD
          - text: MMK
            value: MMK
          - text: MNT
            value: MNT
          - text: MOP
            value: MOP
          - text: MRU
            value: MRU
          - text: MUR
            value: MUR
          - text: MVR
            value: MVR
          - text: MWK
            value: MWK
          - text: MXN
            value: MXN
          - text: MXV
            value: MXV
          - text: MYR
            value: MYR
          - text: MZN
            value: MZN
          - text: NAD
            value: NAD
          - text: NGN
            value: NGN
          - text: NIO
            value: NIO
          - text: NOK
            value: NOK
          - text: NPR
            value: NPR
          - text: NZD
            value: NZD
          - text: OMR
            value: OMR
          - text: PAB
            value: PAB
          - text: PEN
            value: PEN
          - text: PGK
            value: PGK
          - text: PHP
            value: PHP
          - text: PKR
            value: PKR
          - text: PLN
            value: PLN
          - text: PYG
            value: PYG
          - text: QAR
            value: QAR
          - text: RON
            value: RON
          - text: RSD
            value: RSD
          - text: RUB
            value: RUB
          - text: RWF
            value: RWF
          - text: SAR
            value: SAR
          - text: SBD
            value: SBD
          - text: SCR
            value: SCR
          - text: SDG
            value: SDG
          - text: SEK
            value: SEK
          - text: SGD
            value: SGD
          - text: SHP
            value: SHP
          - text: SLL
            value: SLL
          - text: SOS
            value: SOS
          - text: SRD
            value: SRD
          - text: SSP
            value: SSP
          - text: STN
            value: STN
          - text: SVC
            value: SVC
          - text: SYP
            value: SYP
          - text: SZL
            value: SZL
          - text: THB
            value: THB
          - text: TJS
            value: TJS
          - text: TMT
            value: TMT
          - text: TND
            value: TND
          - text: TOP
            value: TOP
          - text: TRY
            value: TRY
          - text: TTD
            value: TTD
          - text: TWD
            value: TWD
          - text: TZS
            value: TZS
          - text: UAH
            value: UAH
          - text: UGX
            value: UGX
          - text: USD
            value: USD
          - text: USN
            value: USN
          - text: UYI
            value: UYI
          - text: UYU
            value: UYU
          - text: UYW
            value: UYW
          - text: UZS
            value: UZS
          - text: VES
            value: VES
          - text: VND
            value: VND
          - text: VUV
            value: VUV
          - text: WST
            value: WST
          - text: XAF
            value: XAF
          - text: XCD
            value: XCD
          - text: XOF
            value: XOF
          - text: XPF
            value: XPF
          - text: YER
            value: YER
          - text: ZAR
            value: ZAR
          - text: ZMW
            value: ZMW
          - text: ZWL
            value: ZWL
      display: null
      display_options: null
      readonly: false
      hidden: false
      sort: null
      width: half
      translations: null
      note: null
      conditions: null
      required: false
      group: null
  - collection: application_countries
    field: id
    type: integer
    schema:
      name: id
      table: application_countries
      data_type: integer
      default_value: nextval('application_countries_id_seq'::regclass)
      generation_expression: null
      max_length: null
      numeric_precision: 32
      numeric_scale: 0
      is_generated: false
      is_nullable: false
      is_unique: true
      is_primary_key: true
      has_auto_increment: true
      comment: null
      schema: public
      foreign_key_schema: null
      foreign_key_table: null
      foreign_key_column: null
    meta:
      collection: application_countries
      field: id
      special: null
      interface: null
      options: null
      display: null
      display_options: null
      readonly: false
      hidden: true
      sort: null
      width: full
      translations: null
      note: null
      conditions: null
      required: false
      group: null
  - collection: application_countries
    field: application_id
    type: uuid
    schema:
      name: application_id
      table: application_countries
      data_type: uuid
      default_value: null
      generation_expression: null
      max_length: null
      numeric_precision: null
      numeric_scale: null
      is_generated: false
      is_nullable: true
      is_unique: false
      is_primary_key: false
      has_auto_increment: false
      comment: null
      schema: public
      foreign_key_schema: public
      foreign_key_table: application
      foreign_key_column: id
    meta:
      collection: application_countries
      field: application_id
      special: null
      interface: null
      options: null
      display: null
      display_options: null
      readonly: false
      hidden: true
      sort: null
      width: full
      translations: null
      note: null
      conditions: null
      required: false
      group: null
  - collection: application_countries
    field: countries_code
    type: string
    schema:
      name: countries_code
      table: application_countries
      data_type: character varying
      default_value: null
      generation_expression: null
      max_length: 255
      numeric_precision: null
      numeric_scale: null
      is_generated: false
      is_nullable: true
      is_unique: false
      is_primary_key: false
      has_auto_increment: false
      comment: null
      schema: public
      foreign_key_schema: public
      foreign_key_table: countries
      foreign_key_column: code
    meta:
      collection: application_countries
      field: countries_code
      special: null
      interface: null
      options: null
      display: null
      display_options: null
      readonly: false
      hidden: true
      sort: null
      width: full
      translations: null
      note: null
      conditions: null
      required: false
      group: null
  - collection: collections
    field: id
    type: uuid
    schema:
      name: id
      table: collections
      data_type: uuid
      default_value: null
      generation_expression: null
      max_length: null
      numeric_precision: null
      numeric_scale: null
      is_generated: false
      is_nullable: false
      is_unique: true
      is_primary_key: true
      has_auto_increment: false
      comment: null
      schema: public
      foreign_key_schema: null
      foreign_key_table: null
      foreign_key_column: null
    meta:
      collection: collections
      field: id
      special:
        - uuid
      interface: input
      options: null
      display: null
      display_options: null
      readonly: true
      hidden: true
      sort: null
      width: full
      translations: null
      note: null
      conditions: null
      required: false
      group: null
  - collection: collections
    field: status
    type: string
    schema:
      name: status
      table: collections
      data_type: character varying
      default_value: draft
      generation_expression: null
      max_length: 255
      numeric_precision: null
      numeric_scale: null
      is_generated: false
      is_nullable: false
      is_unique: false
      is_primary_key: false
      has_auto_increment: false
      comment: null
      schema: public
      foreign_key_schema: null
      foreign_key_table: null
      foreign_key_column: null
    meta:
      collection: collections
      field: status
      special: null
      interface: select-dropdown
      options:
        choices:
          - text: Published
            value: published
          - text: Draft
            value: draft
          - text: Archived
            value: archived
      display: labels
      display_options:
        showAsDot: true
        choices:
          - background: '#00C897'
            value: published
          - background: '#D3DAE4'
            value: draft
          - background: '#F7971C'
            value: archived
      readonly: false
      hidden: false
      sort: null
      width: half
      translations: null
      note: null
      conditions:
        - name: No editing after publish
          rule:
            _and:
              - status:
                  _eq: published
              - id:
                  _nnull: true
          readonly: true
      required: false
      group: null
  - collection: collections
    field: sort
    type: integer
    schema:
      name: sort
      table: collections
      data_type: integer
      default_value: null
      generation_expression: null
      max_length: null
      numeric_precision: 32
      numeric_scale: 0
      is_generated: false
      is_nullable: true
      is_unique: false
      is_primary_key: false
      has_auto_increment: false
      comment: null
      schema: public
      foreign_key_schema: null
      foreign_key_table: null
      foreign_key_column: null
    meta:
      collection: collections
      field: sort
      special: null
      interface: input
      options: null
      display: null
      display_options: null
      readonly: false
      hidden: true
      sort: null
      width: half
      translations: null
      note: null
      conditions: null
      required: false
      group: null
  - collection: collections
    field: user_created
    type: uuid
    schema:
      name: user_created
      table: collections
      data_type: uuid
      default_value: null
      generation_expression: null
      max_length: null
      numeric_precision: null
      numeric_scale: null
      is_generated: false
      is_nullable: true
      is_unique: false
      is_primary_key: false
      has_auto_increment: false
      comment: null
      schema: public
      foreign_key_schema: public
      foreign_key_table: directus_users
      foreign_key_column: id
    meta:
      collection: collections
      field: user_created
      special:
        - user-created
      interface: select-dropdown-m2o
      options:
        template: '{{avatar.$thumbnail}} {{first_name}} {{last_name}}'
      display: user
      display_options: null
      readonly: true
      hidden: true
      sort: null
      width: half
      translations: null
      note: null
      conditions: null
      required: false
      group: null
  - collection: collections
    field: date_created
    type: timestamp
    schema:
      name: date_created
      table: collections
      data_type: timestamp with time zone
      default_value: null
      generation_expression: null
      max_length: null
      numeric_precision: null
      numeric_scale: null
      is_generated: false
      is_nullable: true
      is_unique: false
      is_primary_key: false
      has_auto_increment: false
      comment: null
      schema: public
      foreign_key_schema: null
      foreign_key_table: null
      foreign_key_column: null
    meta:
      collection: collections
      field: date_created
      special:
        - date-created
      interface: datetime
      options: null
      display: datetime
      display_options:
        relative: true
      readonly: true
      hidden: true
      sort: null
      width: half
      translations: null
      note: null
      conditions: null
      required: false
      group: null
  - collection: collections
    field: user_updated
    type: uuid
    schema:
      name: user_updated
      table: collections
      data_type: uuid
      default_value: null
      generation_expression: null
      max_length: null
      numeric_precision: null
      numeric_scale: null
      is_generated: false
      is_nullable: true
      is_unique: false
      is_primary_key: false
      has_auto_increment: false
      comment: null
      schema: public
      foreign_key_schema: public
      foreign_key_table: directus_users
      foreign_key_column: id
    meta:
      collection: collections
      field: user_updated
      special:
        - user-updated
      interface: select-dropdown-m2o
      options:
        template: '{{avatar.$thumbnail}} {{first_name}} {{last_name}}'
      display: user
      display_options: null
      readonly: true
      hidden: true
      sort: null
      width: half
      translations: null
      note: null
      conditions: null
      required: false
      group: null
  - collection: collections
    field: date_updated
    type: timestamp
    schema:
      name: date_updated
      table: collections
      data_type: timestamp with time zone
      default_value: null
      generation_expression: null
      max_length: null
      numeric_precision: null
      numeric_scale: null
      is_generated: false
      is_nullable: true
      is_unique: false
      is_primary_key: false
      has_auto_increment: false
      comment: null
      schema: public
      foreign_key_schema: null
      foreign_key_table: null
      foreign_key_column: null
    meta:
      collection: collections
      field: date_updated
      special:
        - date-updated
      interface: datetime
      options: null
      display: datetime
      display_options:
        relative: true
      readonly: true
      hidden: true
      sort: null
      width: half
      translations: null
      note: null
      conditions: null
      required: false
      group: null
  - collection: collections
    field: slug
    type: string
    schema:
      name: slug
      table: collections
      data_type: character varying
      default_value: null
      generation_expression: null
      max_length: 255
      numeric_precision: null
      numeric_scale: null
      is_generated: false
      is_nullable: false
      is_unique: true
      is_primary_key: false
      has_auto_increment: false
      comment: null
      schema: public
      foreign_key_schema: null
      foreign_key_table: null
      foreign_key_column: null
    meta:
      collection: collections
      field: slug
      special: null
      interface: input
      options:
        slug: true
        trim: true
      display: raw
      display_options: null
      readonly: false
      hidden: false
      sort: null
      width: half
      translations: null
      note: null
      conditions:
        - name: No editing after publish
          rule:
            _and:
              - status:
                  _eq: published
              - id:
                  _nnull: true
          readonly: true
      required: false
      group: null
  - collection: collections
    field: collection_image
    type: uuid
    schema:
      name: collection_image
      table: collections
      data_type: uuid
      default_value: null
      generation_expression: null
      max_length: null
      numeric_precision: null
      numeric_scale: null
      is_generated: false
      is_nullable: true
      is_unique: false
      is_primary_key: false
      has_auto_increment: false
      comment: null
      schema: public
      foreign_key_schema: public
      foreign_key_table: directus_files
      foreign_key_column: id
    meta:
      collection: collections
      field: collection_image
      special: null
      interface: file-image
      options: null
      display: image
      display_options: null
      readonly: false
      hidden: false
      sort: null
      width: full
      translations: null
      note: null
      conditions: null
      required: false
      group: null
  - collection: collections
    field: reward_image
    type: uuid
    schema:
      name: reward_image
      table: collections
      data_type: uuid
      default_value: null
      generation_expression: null
      max_length: null
      numeric_precision: null
      numeric_scale: null
      is_generated: false
      is_nullable: true
      is_unique: false
      is_primary_key: false
      has_auto_increment: false
      comment: null
      schema: public
      foreign_key_schema: public
      foreign_key_table: directus_files
      foreign_key_column: id
    meta:
      collection: collections
      field: reward_image
      special: null
      interface: file-image
      options: null
      display: image
      display_options: null
      readonly: false
      hidden: false
      sort: null
      width: full
      translations: null
      note: >-
        Image shown if there is a reward for collecting all collectibles in a
        collection.
      conditions: null
      required: false
      group: null
  - collection: collections_translations
    field: id
    type: integer
    schema:
      name: id
      table: collections_translations
      data_type: integer
      default_value: nextval('collections_translations_id_seq'::regclass)
      generation_expression: null
      max_length: null
      numeric_precision: 32
      numeric_scale: 0
      is_generated: false
      is_nullable: false
      is_unique: true
      is_primary_key: true
      has_auto_increment: true
      comment: null
      schema: public
      foreign_key_schema: null
      foreign_key_table: null
      foreign_key_column: null
    meta:
      collection: collections_translations
      field: id
      special: null
      interface: input
      options: null
      display: null
      display_options: null
      readonly: true
      hidden: true
      sort: null
      width: full
      translations: null
      note: null
      conditions: null
      required: false
      group: null
  - collection: collections_translations
    field: collections_id
    type: uuid
    schema:
      name: collections_id
      table: collections_translations
      data_type: uuid
      default_value: null
      generation_expression: null
      max_length: null
      numeric_precision: null
      numeric_scale: null
      is_generated: false
      is_nullable: true
      is_unique: false
      is_primary_key: false
      has_auto_increment: false
      comment: null
      schema: public
      foreign_key_schema: public
      foreign_key_table: collections
      foreign_key_column: id
    meta:
      collection: collections_translations
      field: collections_id
      special: null
      interface: null
      options: null
      display: null
      display_options: null
      readonly: false
      hidden: true
      sort: null
      width: full
      translations: null
      note: null
      conditions: null
      required: false
      group: null
  - collection: collections_translations
    field: languages_code
    type: string
    schema:
      name: languages_code
      table: collections_translations
      data_type: character varying
      default_value: null
      generation_expression: null
      max_length: 255
      numeric_precision: null
      numeric_scale: null
      is_generated: false
      is_nullable: true
      is_unique: false
      is_primary_key: false
      has_auto_increment: false
      comment: null
      schema: public
      foreign_key_schema: public
      foreign_key_table: languages
      foreign_key_column: code
    meta:
      collection: collections_translations
      field: languages_code
      special: null
      interface: null
      options: null
      display: null
      display_options: null
      readonly: false
      hidden: true
      sort: null
      width: full
      translations: null
      note: null
      conditions: null
      required: false
      group: null
  - collection: collections_translations
    field: name
    type: string
    schema:
      name: name
      table: collections_translations
      data_type: character varying
      default_value: null
      generation_expression: null
      max_length: 255
      numeric_precision: null
      numeric_scale: null
      is_generated: false
      is_nullable: false
      is_unique: false
      is_primary_key: false
      has_auto_increment: false
      comment: null
      schema: public
      foreign_key_schema: null
      foreign_key_table: null
      foreign_key_column: null
    meta:
      collection: collections_translations
      field: name
      special: null
      interface: input
      options:
        trim: true
      display: raw
      display_options: null
      readonly: false
      hidden: false
      sort: null
      width: full
      translations: null
      note: null
      conditions: null
      required: false
      group: null
  - collection: collections_translations
    field: description
    type: string
    schema:
      name: description
      table: collections_translations
      data_type: character varying
      default_value: null
      generation_expression: null
      max_length: 255
      numeric_precision: null
      numeric_scale: null
      is_generated: false
      is_nullable: true
      is_unique: false
      is_primary_key: false
      has_auto_increment: false
      comment: null
      schema: public
      foreign_key_schema: null
      foreign_key_table: null
      foreign_key_column: null
    meta:
      collection: collections_translations
      field: description
      special: null
      interface: input
      options:
        trim: true
      display: raw
      display_options: null
      readonly: false
      hidden: false
      sort: null
      width: full
      translations: null
      note: null
      conditions: null
      required: false
      group: null
  - collection: collections_translations
    field: metadata
    type: json
    schema:
      name: metadata
      table: collections_translations
      data_type: json
      default_value: null
      generation_expression: null
      max_length: null
      numeric_precision: null
      numeric_scale: null
      is_generated: false
      is_nullable: true
      is_unique: false
      is_primary_key: false
      has_auto_increment: false
      comment: null
      schema: public
      foreign_key_schema: null
      foreign_key_table: null
      foreign_key_column: null
    meta:
      collection: collections_translations
      field: metadata
      special:
        - json
      interface: input-code
      options:
        template: |-
          {
            "size": {
              "name": "Size",
              "value": "18,240 SQFT"
            },
            "location": {
              "name": "Location",
              "value": "Vancouver"
            }
          }
        lineNumber: true
        language: JSON
      display: raw
      display_options: null
      readonly: false
      hidden: false
      sort: null
      width: full
      translations: null
      note: null
      conditions: null
      required: false
      group: null
  - collection: collections_translations
    field: reward_prompt
    type: string
    schema:
      name: reward_prompt
      table: collections_translations
      data_type: character varying
      default_value: null
      generation_expression: null
      max_length: 255
      numeric_precision: null
      numeric_scale: null
      is_generated: false
      is_nullable: true
      is_unique: false
      is_primary_key: false
      has_auto_increment: false
      comment: null
      schema: public
      foreign_key_schema: null
      foreign_key_table: null
      foreign_key_column: null
    meta:
      collection: collections_translations
      field: reward_prompt
      special: null
      interface: input-code
      options:
        language: markdown
      display: formatted-value
      display_options: null
      readonly: false
      hidden: false
      sort: null
      width: full
      translations: null
      note: >-
        If there is a reward, this is the text shown to prompt a user to collect
        every collectible in the collection.
      conditions: null
      required: false
      group: null
  - collection: collections_translations
    field: reward_complete
    type: string
    schema:
      name: reward_complete
      table: collections_translations
      data_type: character varying
      default_value: null
      generation_expression: null
      max_length: 255
      numeric_precision: null
      numeric_scale: null
      is_generated: false
      is_nullable: true
      is_unique: false
      is_primary_key: false
      has_auto_increment: false
      comment: null
      schema: public
      foreign_key_schema: null
      foreign_key_table: null
      foreign_key_column: null
    meta:
      collection: collections_translations
      field: reward_complete
      special: null
      interface: input-code
      options:
        language: markdown
      display: formatted-value
      display_options: null
      readonly: false
      hidden: false
      sort: null
      width: full
      translations: null
      note: >-
        If a reward is prompted, this is the text to show upon collecting every
        collectible in the collection.
      conditions: null
      required: false
      group: null
  - collection: countries
    field: code
    type: string
    schema:
      name: code
      table: countries
      data_type: character varying
      default_value: null
      generation_expression: null
      max_length: 255
      numeric_precision: null
      numeric_scale: null
      is_generated: false
      is_nullable: false
      is_unique: true
      is_primary_key: true
      has_auto_increment: false
      comment: null
      schema: public
      foreign_key_schema: null
      foreign_key_table: null
      foreign_key_column: null
    meta:
      collection: countries
      field: code
      special: null
      interface: input
      options: null
      display: null
      display_options: null
      readonly: false
      hidden: false
      sort: null
      width: half
      translations: null
      note: null
      conditions: null
      required: false
      group: null
  - collection: countries_translations
    field: id
    type: integer
    schema:
      name: id
      table: countries_translations
      data_type: integer
      default_value: nextval('countries_translations_id_seq'::regclass)
      generation_expression: null
      max_length: null
      numeric_precision: 32
      numeric_scale: 0
      is_generated: false
      is_nullable: false
      is_unique: true
      is_primary_key: true
      has_auto_increment: true
      comment: null
      schema: public
      foreign_key_schema: null
      foreign_key_table: null
      foreign_key_column: null
    meta:
      collection: countries_translations
      field: id
      special: null
      interface: null
<<<<<<< HEAD
      options: null
      display: null
      display_options: null
      readonly: false
      hidden: true
      sort: null
      width: full
      translations: null
      note: null
      conditions: null
      required: false
      group: null
  - collection: countries_translations
    field: countries_code
    type: string
    schema:
      name: countries_code
      table: countries_translations
      data_type: character varying
      default_value: null
      generation_expression: null
      max_length: 255
      numeric_precision: null
      numeric_scale: null
      is_generated: false
      is_nullable: true
      is_unique: false
      is_primary_key: false
      has_auto_increment: false
      comment: null
      schema: public
      foreign_key_schema: public
      foreign_key_table: countries
      foreign_key_column: code
    meta:
      collection: countries_translations
      field: countries_code
      special: null
      interface: null
      options: null
      display: null
      display_options: null
      readonly: false
      hidden: true
      sort: null
      width: full
      translations: null
      note: null
      conditions: null
      required: false
      group: null
  - collection: countries_translations
    field: languages_code
    type: string
    schema:
      name: languages_code
      table: countries_translations
      data_type: character varying
      default_value: null
      generation_expression: null
      max_length: 255
      numeric_precision: null
      numeric_scale: null
      is_generated: false
      is_nullable: true
      is_unique: false
      is_primary_key: false
      has_auto_increment: false
      comment: null
      schema: public
      foreign_key_schema: public
      foreign_key_table: languages
      foreign_key_column: code
    meta:
      collection: countries_translations
      field: languages_code
      special: null
      interface: null
      options: null
      display: null
      display_options: null
      readonly: false
      hidden: true
      sort: null
      width: full
      translations: null
      note: null
      conditions: null
      required: false
      group: null
  - collection: countries_translations
    field: title
    type: string
    schema:
      name: title
      table: countries_translations
      data_type: character varying
      default_value: null
      generation_expression: null
      max_length: 255
      numeric_precision: null
      numeric_scale: null
      is_generated: false
      is_nullable: true
      is_unique: false
      is_primary_key: false
      has_auto_increment: false
      comment: null
      schema: public
      foreign_key_schema: null
      foreign_key_table: null
      foreign_key_column: null
    meta:
      collection: countries_translations
      field: title
      special: null
      interface: input
      options:
        iconLeft: drive_file_rename_outline
      display: null
      display_options: null
      readonly: false
      hidden: false
      sort: null
      width: full
      translations: null
      note: null
      conditions: null
      required: false
      group: null
  - collection: faqs
    field: id
    type: uuid
    schema:
      name: id
      table: application
      data_type: uuid
      default_value: null
      generation_expression: null
      max_length: null
      numeric_precision: null
      numeric_scale: null
      is_generated: false
      is_nullable: false
      is_unique: true
      is_primary_key: true
      has_auto_increment: false
      comment: null
      schema: public
      foreign_key_schema: null
      foreign_key_table: null
      foreign_key_column: null
    meta:
      collection: application
      field: id
      special:
        - uuid
      interface: input
=======
>>>>>>> eab06483
      options: null
      display: null
      display_options: null
      readonly: false
      hidden: true
      sort: null
      width: full
      translations: null
      note: null
      conditions: null
      required: false
      group: null
  - collection: countries_translations
    field: countries_code
    type: string
    schema:
      name: countries_code
      table: countries_translations
      data_type: character varying
      default_value: null
      generation_expression: null
      max_length: 255
      numeric_precision: null
      numeric_scale: null
      is_generated: false
      is_nullable: true
      is_unique: false
      is_primary_key: false
      has_auto_increment: false
      comment: null
      schema: public
      foreign_key_schema: public
      foreign_key_table: countries
      foreign_key_column: code
    meta:
      collection: countries_translations
      field: countries_code
      special: null
      interface: null
      options: null
      display: null
      display_options: null
      readonly: false
      hidden: true
      sort: null
      width: full
      translations: null
      note: null
      conditions: null
      required: false
      group: null
  - collection: countries_translations
    field: languages_code
    type: string
    schema:
      name: languages_code
      table: countries_translations
      data_type: character varying
      default_value: null
      generation_expression: null
      max_length: 255
      numeric_precision: null
      numeric_scale: null
      is_generated: false
      is_nullable: true
      is_unique: false
      is_primary_key: false
      has_auto_increment: false
      comment: null
      schema: public
      foreign_key_schema: public
      foreign_key_table: languages
      foreign_key_column: code
    meta:
      collection: countries_translations
      field: languages_code
      special: null
      interface: null
      options: null
      display: null
      display_options: null
      readonly: false
      hidden: true
      sort: null
      width: full
      translations: null
      note: null
      conditions: null
      required: false
      group: null
  - collection: countries_translations
    field: title
    type: string
    schema:
      name: title
      table: countries_translations
      data_type: character varying
      default_value: null
      generation_expression: null
      max_length: 255
      numeric_precision: null
      numeric_scale: null
      is_generated: false
      is_nullable: true
      is_unique: false
      is_primary_key: false
      has_auto_increment: false
      comment: null
      schema: public
      foreign_key_schema: null
      foreign_key_table: null
      foreign_key_column: null
    meta:
      collection: countries_translations
      field: title
      special: null
      interface: input
      options:
        iconLeft: drive_file_rename_outline
      display: null
      display_options: null
      readonly: false
      hidden: false
      sort: null
      width: full
      translations: null
      note: null
      conditions: null
      required: false
      group: null
  - collection: faqs
    field: id
    type: uuid
    schema:
      name: id
      table: faqs
      data_type: uuid
      default_value: null
      generation_expression: null
      max_length: null
      numeric_precision: null
      numeric_scale: null
      is_generated: false
      is_nullable: false
      is_unique: true
      is_primary_key: true
      has_auto_increment: false
      comment: null
      schema: public
      foreign_key_schema: null
      foreign_key_table: null
      foreign_key_column: null
    meta:
      collection: faqs
      field: id
      special:
        - uuid
      interface: input
      options: null
      display: null
      display_options: null
      readonly: true
      hidden: true
      sort: null
      width: full
      translations: null
      note: null
      conditions: null
      required: false
      group: null
  - collection: faqs
    field: status
    type: string
    schema:
      name: status
      table: faqs
      data_type: character varying
      default_value: draft
      generation_expression: null
      max_length: 255
      numeric_precision: null
      numeric_scale: null
      is_generated: false
      is_nullable: false
      is_unique: false
      is_primary_key: false
      has_auto_increment: false
      comment: null
      schema: public
      foreign_key_schema: null
      foreign_key_table: null
      foreign_key_column: null
    meta:
      collection: faqs
      field: status
      special: null
      interface: select-dropdown
      options:
        choices:
          - text: $t:published
            value: published
          - text: $t:draft
            value: draft
          - text: $t:archived
            value: archived
      display: labels
      display_options:
        showAsDot: true
        choices:
          - background: '#00C897'
            value: published
          - background: '#D3DAE4'
            value: draft
          - background: '#F7971C'
            value: archived
      readonly: false
      hidden: false
      sort: 2
      width: full
      translations: null
      note: null
      conditions: null
      required: false
      group: null
  - collection: faqs
    field: sort
    type: integer
    schema:
      name: sort
      table: faqs
      data_type: integer
      default_value: null
      generation_expression: null
      max_length: null
      numeric_precision: 32
      numeric_scale: 0
      is_generated: false
      is_nullable: true
      is_unique: false
      is_primary_key: false
      has_auto_increment: false
      comment: null
      schema: public
      foreign_key_schema: null
      foreign_key_table: null
      foreign_key_column: null
    meta:
      collection: faqs
      field: sort
      special: null
      interface: input
      options: null
      display: null
      display_options: null
      readonly: false
      hidden: false
      sort: 5
      width: full
      translations: null
      note: null
      conditions: null
      required: false
      group: null
  - collection: faqs
    field: user_created
    type: uuid
    schema:
      name: user_created
      table: faqs
      data_type: uuid
      default_value: null
      generation_expression: null
      max_length: null
      numeric_precision: null
      numeric_scale: null
      is_generated: false
      is_nullable: true
      is_unique: false
      is_primary_key: false
      has_auto_increment: false
      comment: null
      schema: public
      foreign_key_schema: null
      foreign_key_table: null
      foreign_key_column: null
    meta:
      collection: faqs
      field: user_created
      special:
        - user-created
      interface: select-dropdown-m2o
      options:
        template: '{{avatar.$thumbnail}} {{first_name}} {{last_name}}'
      display: user
      display_options: null
      readonly: true
      hidden: true
      sort: 6
      width: half
      translations: null
      note: null
      conditions: null
      required: false
      group: null
  - collection: faqs
    field: date_created
    type: timestamp
    schema:
      name: date_created
      table: faqs
      data_type: timestamp with time zone
      default_value: null
      generation_expression: null
      max_length: null
      numeric_precision: null
      numeric_scale: null
      is_generated: false
      is_nullable: true
      is_unique: false
      is_primary_key: false
      has_auto_increment: false
      comment: null
      schema: public
      foreign_key_schema: null
      foreign_key_table: null
      foreign_key_column: null
    meta:
      collection: faqs
      field: date_created
      special:
        - date-created
      interface: datetime
      options: null
      display: datetime
      display_options:
        relative: true
      readonly: true
      hidden: true
      sort: 7
      width: half
      translations: null
      note: null
      conditions: null
      required: false
      group: null
  - collection: faqs
    field: user_updated
    type: uuid
    schema:
      name: user_updated
      table: faqs
      data_type: uuid
      default_value: null
      generation_expression: null
      max_length: null
      numeric_precision: null
      numeric_scale: null
      is_generated: false
      is_nullable: true
      is_unique: false
      is_primary_key: false
      has_auto_increment: false
      comment: null
      schema: public
      foreign_key_schema: null
      foreign_key_table: null
      foreign_key_column: null
    meta:
      collection: faqs
      field: user_updated
      special:
        - user-updated
      interface: select-dropdown-m2o
      options:
        template: '{{avatar.$thumbnail}} {{first_name}} {{last_name}}'
      display: user
      display_options: null
      readonly: true
      hidden: true
      sort: 8
      width: half
      translations: null
      note: null
      conditions: null
      required: false
      group: null
  - collection: faqs
    field: date_updated
    type: timestamp
    schema:
      name: date_updated
      table: faqs
      data_type: timestamp with time zone
      default_value: null
      generation_expression: null
      max_length: null
      numeric_precision: null
      numeric_scale: null
      is_generated: false
      is_nullable: true
      is_unique: false
      is_primary_key: false
      has_auto_increment: false
      comment: null
      schema: public
      foreign_key_schema: null
      foreign_key_table: null
      foreign_key_column: null
    meta:
      collection: faqs
      field: date_updated
      special:
        - date-updated
      interface: datetime
      options: null
      display: datetime
      display_options:
        relative: true
      readonly: true
      hidden: true
      sort: 9
      width: half
      translations: null
      note: null
      conditions: null
      required: false
      group: null
  - collection: faqs_translations
    field: id
    type: integer
    schema:
      name: id
      table: faqs_translations
      data_type: integer
      default_value: nextval('faqs_translations_id_seq'::regclass)
      generation_expression: null
      max_length: null
      numeric_precision: 32
      numeric_scale: 0
      is_generated: false
      is_nullable: false
      is_unique: true
      is_primary_key: true
      has_auto_increment: true
      comment: null
      schema: public
      foreign_key_schema: null
      foreign_key_table: null
      foreign_key_column: null
    meta:
      collection: faqs_translations
      field: id
      special: null
      interface: null
      options: null
      display: null
      display_options: null
      readonly: false
      hidden: true
      sort: null
      width: full
      translations: null
      note: null
      conditions: null
      required: false
      group: null
  - collection: faqs_translations
    field: faqs_id
    type: uuid
    schema:
      name: faqs_id
      table: faqs_translations
      data_type: uuid
      default_value: null
      generation_expression: null
      max_length: null
      numeric_precision: null
      numeric_scale: null
      is_generated: false
      is_nullable: true
      is_unique: false
      is_primary_key: false
      has_auto_increment: false
      comment: null
      schema: public
      foreign_key_schema: public
      foreign_key_table: faqs
      foreign_key_column: id
    meta:
      collection: faqs_translations
      field: faqs_id
      special: null
      interface: null
      options: null
      display: null
      display_options: null
      readonly: false
      hidden: true
      sort: null
      width: full
      translations: null
      note: null
      conditions: null
      required: false
      group: null
  - collection: faqs_translations
    field: languages_code
    type: string
    schema:
      name: languages_code
      table: faqs_translations
      data_type: character varying
      default_value: null
      generation_expression: null
      max_length: 255
      numeric_precision: null
      numeric_scale: null
      is_generated: false
      is_nullable: true
      is_unique: false
      is_primary_key: false
      has_auto_increment: false
      comment: null
      schema: public
      foreign_key_schema: public
      foreign_key_table: languages
      foreign_key_column: code
    meta:
      collection: faqs_translations
      field: languages_code
      special: null
      interface: null
      options: null
      display: null
      display_options: null
      readonly: false
      hidden: true
      sort: null
      width: full
      translations: null
      note: null
      conditions: null
      required: false
      group: null
  - collection: faqs_translations
    field: question
    type: string
    schema:
      name: question
      table: faqs_translations
      data_type: character varying
      default_value: null
      generation_expression: null
      max_length: 255
      numeric_precision: null
      numeric_scale: null
      is_generated: false
      is_nullable: true
      is_unique: false
      is_primary_key: false
      has_auto_increment: false
      comment: null
      schema: public
      foreign_key_schema: null
      foreign_key_table: null
      foreign_key_column: null
    meta:
      collection: faqs_translations
      field: question
      special: null
      interface: input
      options: null
      display: null
      display_options: null
      readonly: false
      hidden: false
      sort: null
      width: full
      translations: null
      note: null
      conditions: null
      required: false
      group: null
  - collection: faqs_translations
    field: answer
    type: text
    schema:
      name: answer
      table: faqs_translations
      data_type: text
      default_value: null
      generation_expression: null
      max_length: null
      numeric_precision: null
      numeric_scale: null
      is_generated: false
      is_nullable: true
      is_unique: false
      is_primary_key: false
      has_auto_increment: false
      comment: null
      schema: public
      foreign_key_schema: null
      foreign_key_table: null
      foreign_key_column: null
    meta:
      collection: faqs_translations
      field: answer
      special: null
      interface: input-multiline
      options:
        trim: true
      display: null
      display_options: null
      readonly: false
      hidden: false
      sort: null
      width: full
      translations: null
      note: null
      conditions: null
      required: true
      group: null
  - collection: homepage
    field: id
    type: uuid
    schema:
      name: id
      table: homepage
      data_type: uuid
      default_value: null
      generation_expression: null
      max_length: null
      numeric_precision: null
      numeric_scale: null
      is_generated: false
      is_nullable: false
      is_unique: true
      is_primary_key: true
      has_auto_increment: false
      comment: null
      schema: public
      foreign_key_schema: null
      foreign_key_table: null
      foreign_key_column: null
    meta:
      collection: homepage
      field: id
      special:
        - uuid
      interface: input
      options: null
      display: null
      display_options: null
      readonly: true
      hidden: true
      sort: 1
      width: full
      translations: null
      note: null
      conditions: null
      required: false
      group: null
  - collection: homepage
    field: hero_banner
    type: uuid
    schema:
      name: hero_banner
      table: homepage
      data_type: uuid
      default_value: null
      generation_expression: null
      max_length: null
      numeric_precision: null
      numeric_scale: null
      is_generated: false
      is_nullable: true
      is_unique: false
      is_primary_key: false
      has_auto_increment: false
      comment: null
      schema: public
      foreign_key_schema: public
      foreign_key_table: directus_files
      foreign_key_column: id
    meta:
      collection: homepage
      field: hero_banner
      special:
        - file
      interface: file-image
      options: null
      display: image
      display_options: null
      readonly: false
      hidden: false
      sort: 3
      width: full
      translations: null
      note: Banner to appear behind the hero section
      conditions: null
      required: false
      group: null
  - collection: homepage
    field: hero_pack
    type: uuid
    schema:
      name: hero_pack
      table: homepage
      data_type: uuid
      default_value: null
      generation_expression: null
      max_length: null
      numeric_precision: null
      numeric_scale: null
      is_generated: false
      is_nullable: true
      is_unique: false
      is_primary_key: false
      has_auto_increment: false
      comment: null
      schema: public
      foreign_key_schema: public
      foreign_key_table: pack_templates
      foreign_key_column: id
    meta:
      collection: homepage
      field: hero_pack
      special:
        - m2o
      interface: select-dropdown-m2o
      options:
        template: '{{slug}}'
      display: null
      display_options: null
      readonly: false
      hidden: false
      sort: 4
      width: full
      translations: null
      note: null
      conditions: null
      required: false
      group: null
  - collection: homepage_pack_templates
    field: id
    type: integer
    schema:
      name: id
      table: homepage_pack_templates
      data_type: integer
      default_value: nextval('homepage_pack_templates_id_seq'::regclass)
      generation_expression: null
      max_length: null
      numeric_precision: 32
      numeric_scale: 0
      is_generated: false
      is_nullable: false
      is_unique: true
      is_primary_key: true
      has_auto_increment: true
      comment: null
      schema: public
      foreign_key_schema: null
      foreign_key_table: null
      foreign_key_column: null
    meta:
      collection: homepage_pack_templates
      field: id
      special: null
      interface: null
      options: null
      display: null
      display_options: null
      readonly: false
      hidden: true
      sort: null
      width: full
      translations: null
      note: null
      conditions: null
      required: false
      group: null
  - collection: homepage_pack_templates
    field: homepage_id
    type: uuid
    schema:
      name: homepage_id
      table: homepage_pack_templates
      data_type: uuid
      default_value: null
      generation_expression: null
      max_length: null
      numeric_precision: null
      numeric_scale: null
      is_generated: false
      is_nullable: true
      is_unique: false
      is_primary_key: false
      has_auto_increment: false
      comment: null
      schema: public
      foreign_key_schema: public
      foreign_key_table: homepage
      foreign_key_column: id
    meta:
      collection: homepage_pack_templates
      field: homepage_id
      special: null
      interface: null
      options: null
      display: null
      display_options: null
      readonly: false
      hidden: true
      sort: null
      width: full
      translations: null
      note: null
      conditions: null
      required: false
      group: null
  - collection: homepage_pack_templates
    field: pack_templates_id
    type: uuid
    schema:
      name: pack_templates_id
      table: homepage_pack_templates
      data_type: uuid
      default_value: null
      generation_expression: null
      max_length: null
      numeric_precision: null
      numeric_scale: null
      is_generated: false
      is_nullable: true
      is_unique: false
      is_primary_key: false
      has_auto_increment: false
      comment: null
      schema: public
      foreign_key_schema: public
      foreign_key_table: pack_templates
      foreign_key_column: id
    meta:
      collection: homepage_pack_templates
      field: pack_templates_id
      special: null
      interface: null
      options: null
      display: null
      display_options: null
      readonly: false
      hidden: true
      sort: null
      width: full
      translations: null
      note: null
      conditions: null
      required: false
      group: null
  - collection: homepage_translations
    field: id
    type: integer
    schema:
      name: id
      table: homepage_translations
      data_type: integer
      default_value: nextval('homepage_translations_id_seq'::regclass)
      generation_expression: null
      max_length: null
      numeric_precision: 32
      numeric_scale: 0
      is_generated: false
      is_nullable: false
      is_unique: true
      is_primary_key: true
      has_auto_increment: true
      comment: null
      schema: public
      foreign_key_schema: null
      foreign_key_table: null
      foreign_key_column: null
    meta:
      collection: homepage_translations
      field: id
      special: null
      interface: null
      options: null
      display: null
      display_options: null
      readonly: false
      hidden: true
      sort: 1
      width: full
      translations: null
      note: null
      conditions: null
      required: false
      group: null
  - collection: homepage_translations
    field: homepage_id
    type: uuid
    schema:
      name: homepage_id
      table: homepage_translations
      data_type: uuid
      default_value: null
      generation_expression: null
      max_length: null
      numeric_precision: null
      numeric_scale: null
      is_generated: false
      is_nullable: true
      is_unique: false
      is_primary_key: false
      has_auto_increment: false
      comment: null
      schema: public
      foreign_key_schema: public
      foreign_key_table: homepage
      foreign_key_column: id
    meta:
      collection: homepage_translations
      field: homepage_id
      special: null
      interface: null
      options: null
      display: null
      display_options: null
      readonly: false
      hidden: true
      sort: 2
      width: full
      translations: null
      note: null
      conditions: null
      required: false
      group: null
  - collection: homepage_translations
    field: languages_code
    type: string
    schema:
      name: languages_code
      table: homepage_translations
      data_type: character varying
      default_value: null
      generation_expression: null
      max_length: 255
      numeric_precision: null
      numeric_scale: null
      is_generated: false
      is_nullable: true
      is_unique: false
      is_primary_key: false
      has_auto_increment: false
      comment: null
      schema: public
      foreign_key_schema: public
      foreign_key_table: languages
      foreign_key_column: code
    meta:
      collection: homepage_translations
      field: languages_code
      special: null
      interface: null
      options: null
      display: null
      display_options: null
      readonly: false
      hidden: true
      sort: 3
      width: full
      translations: null
      note: null
      conditions: null
      required: false
      group: null
  - collection: homepage_translations
    field: featured_packs_subtitle
    type: string
    schema:
      name: featured_packs_subtitle
      table: homepage_translations
      data_type: character varying
      default_value: null
      generation_expression: null
      max_length: 255
      numeric_precision: null
      numeric_scale: null
      is_generated: false
      is_nullable: true
      is_unique: false
      is_primary_key: false
      has_auto_increment: false
      comment: null
      schema: public
      foreign_key_schema: null
      foreign_key_table: null
      foreign_key_column: null
    meta:
      collection: homepage_translations
      field: featured_packs_subtitle
      special: null
      interface: null
      options: null
      display: raw
      display_options: null
      readonly: false
      hidden: false
      sort: 6
      width: full
      translations: null
      note: Subtitle that appears above the featured packs title
      conditions: null
      required: false
      group: null
  - collection: homepage_translations
    field: featured_packs_title
    type: string
    schema:
      name: featured_packs_title
      table: homepage_translations
      data_type: character varying
      default_value: null
      generation_expression: null
      max_length: 255
      numeric_precision: null
      numeric_scale: null
      is_generated: false
      is_nullable: true
      is_unique: false
      is_primary_key: false
      has_auto_increment: false
      comment: null
      schema: public
      foreign_key_schema: null
      foreign_key_table: null
      foreign_key_column: null
    meta:
      collection: homepage_translations
      field: featured_packs_title
      special: null
      interface: null
      options: null
      display: raw
      display_options: null
      readonly: false
      hidden: false
      sort: 7
      width: full
      translations: null
      note: Title that appears above list of featured packs
      conditions: null
      required: false
      group: null
  - collection: homepage_translations
    field: featured_nfts_title
    type: string
    schema:
      name: featured_nfts_title
      table: homepage_translations
      data_type: character varying
      default_value: null
      generation_expression: null
      max_length: 255
      numeric_precision: null
      numeric_scale: null
      is_generated: false
      is_nullable: true
      is_unique: false
      is_primary_key: false
      has_auto_increment: false
      comment: null
      schema: public
      foreign_key_schema: null
      foreign_key_table: null
      foreign_key_column: null
    meta:
      collection: homepage_translations
      field: featured_nfts_title
      special: null
      interface: null
      options: null
      display: raw
      display_options: null
      readonly: false
      hidden: false
      sort: 9
      width: full
      translations: null
      note: Title that appears above list of featured NFTs
      conditions: null
      required: false
      group: null
  - collection: homepage_translations
    field: featured_nfts_subtitle
    type: string
    schema:
      name: featured_nfts_subtitle
      table: homepage_translations
      data_type: character varying
      default_value: null
      generation_expression: null
      max_length: 255
      numeric_precision: null
      numeric_scale: null
      is_generated: false
      is_nullable: true
      is_unique: false
      is_primary_key: false
      has_auto_increment: false
      comment: null
      schema: public
      foreign_key_schema: null
      foreign_key_table: null
      foreign_key_column: null
    meta:
      collection: homepage_translations
      field: featured_nfts_subtitle
      special: null
      interface: null
      options: null
      display: raw
      display_options: null
      readonly: false
      hidden: false
      sort: 8
      width: full
      translations: null
      note: Subtitle that appears above the featured NFTs title
      conditions: null
      required: false
      group: null
  - collection: homepage_translations
    field: hero_banner_title
    type: string
    schema:
      name: hero_banner_title
      table: homepage_translations
      data_type: character varying
      default_value: null
      generation_expression: null
      max_length: 255
      numeric_precision: null
      numeric_scale: null
      is_generated: false
      is_nullable: true
      is_unique: false
      is_primary_key: false
      has_auto_increment: false
      comment: null
      schema: public
      foreign_key_schema: null
      foreign_key_table: null
      foreign_key_column: null
    meta:
      collection: homepage_translations
      field: hero_banner_title
      special: null
      interface: null
      options: null
      display: raw
      display_options: null
      readonly: false
      hidden: false
      sort: 4
      width: full
      translations: null
      note: Title of the homepage visible to unauthenticated users
      conditions: null
      required: false
      group: null
  - collection: homepage_translations
    field: hero_banner_subtitle
    type: string
    schema:
      name: hero_banner_subtitle
      table: homepage_translations
      data_type: character varying
      default_value: null
      generation_expression: null
      max_length: 255
      numeric_precision: null
      numeric_scale: null
      is_generated: false
      is_nullable: true
      is_unique: false
      is_primary_key: false
      has_auto_increment: false
      comment: null
      schema: public
      foreign_key_schema: null
      foreign_key_table: null
      foreign_key_column: null
    meta:
      collection: homepage_translations
      field: hero_banner_subtitle
      special: null
      interface: null
      options: null
      display: raw
      display_options: null
      readonly: false
      hidden: false
      sort: 5
      width: full
      translations: null
      note: Subtitle of the homepage visible to unauthenticated users
      conditions: null
      required: false
      group: null
  - collection: languages
    field: code
    type: string
    schema:
      name: code
      table: languages
      data_type: character varying
      default_value: null
      generation_expression: null
      max_length: 255
      numeric_precision: null
      numeric_scale: null
      is_generated: false
      is_nullable: false
      is_unique: true
      is_primary_key: true
      has_auto_increment: false
      comment: null
      schema: public
      foreign_key_schema: null
      foreign_key_table: null
      foreign_key_column: null
    meta:
      collection: languages
      field: code
      special: null
      interface: input
      options:
        iconLeft: vpn_key
      display: null
      display_options: null
      readonly: false
      hidden: false
      sort: null
      width: half
      translations: null
      note: null
      conditions: null
      required: false
      group: null
  - collection: languages_translations
    field: id
    type: integer
    schema:
      name: id
      table: languages_translations
      data_type: integer
      default_value: nextval('languages_translations_id_seq'::regclass)
      generation_expression: null
      max_length: null
      numeric_precision: 32
      numeric_scale: 0
      is_generated: false
      is_nullable: false
      is_unique: true
      is_primary_key: true
      has_auto_increment: true
      comment: null
      schema: public
      foreign_key_schema: null
      foreign_key_table: null
      foreign_key_column: null
    meta:
      collection: languages_translations
      field: id
      special: null
      interface: null
      options: null
      display: null
      display_options: null
      readonly: false
      hidden: true
      sort: null
      width: full
      translations: null
      note: null
      conditions: null
      required: false
      group: null
  - collection: languages_translations
    field: language_id
    type: string
    schema:
      name: language_id
      table: languages_translations
      data_type: character varying
      default_value: null
      generation_expression: null
      max_length: 255
      numeric_precision: null
      numeric_scale: null
      is_generated: false
      is_nullable: true
      is_unique: false
      is_primary_key: false
      has_auto_increment: false
      comment: null
      schema: public
      foreign_key_schema: public
      foreign_key_table: languages
      foreign_key_column: code
    meta:
      collection: languages_translations
      field: language_id
      special: null
      interface: null
      options: null
      display: null
      display_options: null
      readonly: false
      hidden: true
      sort: null
      width: full
      translations: null
      note: null
      conditions: null
      required: false
      group: null
  - collection: languages_translations
    field: languages_code
    type: string
    schema:
      name: languages_code
      table: languages_translations
      data_type: character varying
      default_value: null
      generation_expression: null
      max_length: 255
      numeric_precision: null
      numeric_scale: null
      is_generated: false
      is_nullable: true
      is_unique: false
      is_primary_key: false
      has_auto_increment: false
      comment: null
      schema: public
      foreign_key_schema: public
      foreign_key_table: languages
      foreign_key_column: code
    meta:
      collection: languages_translations
      field: languages_code
      special: null
      interface: null
      options: null
      display: null
      display_options: null
      readonly: false
      hidden: true
      sort: null
      width: full
      translations: null
      note: null
      conditions: null
      required: false
      group: null
  - collection: languages_translations
    field: label
    type: string
    schema:
      name: label
      table: languages_translations
      data_type: character varying
      default_value: null
      generation_expression: null
      max_length: 255
      numeric_precision: null
      numeric_scale: null
      is_generated: false
      is_nullable: true
      is_unique: false
      is_primary_key: false
      has_auto_increment: false
      comment: null
      schema: public
      foreign_key_schema: null
      foreign_key_table: null
      foreign_key_column: null
    meta:
      collection: languages_translations
      field: label
      special: null
      interface: input
      options: null
      display: null
      display_options: null
      readonly: false
      hidden: false
      sort: null
      width: full
      translations: null
      note: null
      conditions: null
      required: false
      group: null
  - collection: nft_templates
    field: id
    type: uuid
    schema:
      name: id
      table: nft_templates
      data_type: uuid
      default_value: null
      generation_expression: null
      max_length: null
      numeric_precision: null
      numeric_scale: null
      is_generated: false
      is_nullable: false
      is_unique: true
      is_primary_key: true
      has_auto_increment: false
      comment: null
      schema: public
      foreign_key_schema: null
      foreign_key_table: null
      foreign_key_column: null
    meta:
      collection: nft_templates
      field: id
      special:
        - uuid
      interface: input
      options: null
      display: null
      display_options: null
      readonly: true
      hidden: true
      sort: null
      width: full
      translations: null
      note: null
      conditions: null
      required: false
      group: null
  - collection: nft_templates
    field: status
    type: string
    schema:
      name: status
      table: nft_templates
      data_type: character varying
      default_value: draft
      generation_expression: null
      max_length: 255
      numeric_precision: null
      numeric_scale: null
      is_generated: false
      is_nullable: false
      is_unique: false
      is_primary_key: false
      has_auto_increment: false
      comment: null
      schema: public
      foreign_key_schema: null
      foreign_key_table: null
      foreign_key_column: null
    meta:
      collection: nft_templates
      field: status
      special: null
      interface: select-dropdown
      options:
        choices:
          - text: Published
            value: published
          - text: Draft
            value: draft
          - text: Archived
            value: archived
      display: labels
      display_options:
        showAsDot: true
        choices:
          - background: '#00C897'
            value: published
          - background: '#D3DAE4'
            value: draft
          - background: '#F7971C'
            value: archived
      readonly: false
      hidden: false
      sort: null
      width: half
      translations: null
      note: null
      conditions:
        - name: No editing after publish
          rule:
            _and:
              - status:
                  _eq: published
              - id:
                  _nnull: true
          readonly: true
      required: false
      group: null
  - collection: nft_templates
    field: user_created
    type: uuid
    schema:
      name: user_created
      table: nft_templates
      data_type: uuid
      default_value: null
      generation_expression: null
      max_length: null
      numeric_precision: null
      numeric_scale: null
      is_generated: false
      is_nullable: true
      is_unique: false
      is_primary_key: false
      has_auto_increment: false
      comment: null
      schema: public
      foreign_key_schema: public
      foreign_key_table: directus_users
      foreign_key_column: id
    meta:
      collection: nft_templates
      field: user_created
      special:
        - user-created
      interface: select-dropdown-m2o
      options:
        template: '{{avatar.$thumbnail}} {{first_name}} {{last_name}}'
      display: user
      display_options: null
      readonly: true
      hidden: true
      sort: null
      width: half
      translations: null
      note: null
      conditions: null
      required: false
      group: null
  - collection: nft_templates
    field: date_created
    type: timestamp
    schema:
      name: date_created
      table: nft_templates
      data_type: timestamp with time zone
      default_value: null
      generation_expression: null
      max_length: null
      numeric_precision: null
      numeric_scale: null
      is_generated: false
      is_nullable: true
      is_unique: false
      is_primary_key: false
      has_auto_increment: false
      comment: null
      schema: public
      foreign_key_schema: null
      foreign_key_table: null
      foreign_key_column: null
    meta:
      collection: nft_templates
      field: date_created
      special:
        - date-created
      interface: datetime
      options: null
      display: datetime
      display_options:
        relative: true
      readonly: true
      hidden: true
      sort: null
      width: half
      translations: null
      note: null
      conditions: null
      required: false
      group: null
  - collection: nft_templates
    field: user_updated
    type: uuid
    schema:
      name: user_updated
      table: nft_templates
      data_type: uuid
      default_value: null
      generation_expression: null
      max_length: null
      numeric_precision: null
      numeric_scale: null
      is_generated: false
      is_nullable: true
      is_unique: false
      is_primary_key: false
      has_auto_increment: false
      comment: null
      schema: public
      foreign_key_schema: public
      foreign_key_table: directus_users
      foreign_key_column: id
    meta:
      collection: nft_templates
      field: user_updated
      special:
        - user-updated
      interface: select-dropdown-m2o
      options:
        template: '{{avatar.$thumbnail}} {{first_name}} {{last_name}}'
      display: user
      display_options: null
      readonly: true
      hidden: true
      sort: null
      width: half
      translations: null
      note: null
      conditions: null
      required: false
      group: null
  - collection: nft_templates
    field: date_updated
    type: timestamp
    schema:
      name: date_updated
      table: nft_templates
      data_type: timestamp with time zone
      default_value: null
      generation_expression: null
      max_length: null
      numeric_precision: null
      numeric_scale: null
      is_generated: false
      is_nullable: true
      is_unique: false
      is_primary_key: false
      has_auto_increment: false
      comment: null
      schema: public
      foreign_key_schema: null
      foreign_key_table: null
      foreign_key_column: null
    meta:
      collection: nft_templates
      field: date_updated
      special:
        - date-updated
      interface: datetime
      options: null
      display: datetime
      display_options:
        relative: true
      readonly: true
      hidden: true
      sort: null
      width: half
      translations: null
      note: null
      conditions: null
      required: false
      group: null
  - collection: nft_templates
    field: total_editions
    type: integer
    schema:
      name: total_editions
      table: nft_templates
      data_type: integer
      default_value: null
      generation_expression: null
      max_length: null
      numeric_precision: 32
      numeric_scale: 0
      is_generated: false
      is_nullable: false
      is_unique: false
      is_primary_key: false
      has_auto_increment: false
      comment: null
      schema: public
      foreign_key_schema: null
      foreign_key_table: null
      foreign_key_column: null
    meta:
      collection: nft_templates
      field: total_editions
      special: null
      interface: input
      options:
        min: '1'
      display: raw
      display_options: null
      readonly: false
      hidden: false
      sort: null
      width: half
      translations: null
      note: null
      conditions:
        - name: No editing after publish
          rule:
            _and:
              - status:
                  _eq: published
              - id:
                  _nnull: true
          readonly: true
      required: false
      group: null
  - collection: nft_templates
    field: unique_code
    type: string
    schema:
      name: unique_code
      table: nft_templates
      data_type: character varying
      default_value: null
      generation_expression: null
      max_length: 8
      numeric_precision: null
      numeric_scale: null
      is_generated: false
      is_nullable: false
      is_unique: true
      is_primary_key: false
      has_auto_increment: false
      comment: null
      schema: public
      foreign_key_schema: null
      foreign_key_table: null
      foreign_key_column: null
    meta:
      collection: nft_templates
      field: unique_code
      special: null
      interface: input
      options:
        trim: true
      display: null
      display_options: null
      readonly: false
      hidden: false
      sort: null
      width: half
      translations: null
      note: null
      conditions:
        - name: No editing after publish
          rule:
            _and:
              - status:
                  _eq: published
              - id:
                  _nnull: true
          readonly: true
      required: false
      group: null
  - collection: nft_templates
    field: preview_image
    type: uuid
    schema:
      name: preview_image
      table: nft_templates
      data_type: uuid
      default_value: null
      generation_expression: null
      max_length: null
      numeric_precision: null
      numeric_scale: null
      is_generated: false
      is_nullable: false
      is_unique: false
      is_primary_key: false
      has_auto_increment: false
      comment: null
      schema: public
      foreign_key_schema: public
      foreign_key_table: directus_files
      foreign_key_column: id
    meta:
      collection: nft_templates
      field: preview_image
      special: null
      interface: file-image
      options: null
      display: image
      display_options: null
      readonly: false
      hidden: false
      sort: null
      width: full
      translations: null
      note: null
      conditions: null
      required: false
      group: null
  - collection: nft_templates
    field: preview_video
    type: uuid
    schema:
      name: preview_video
      table: nft_templates
      data_type: uuid
      default_value: null
      generation_expression: null
      max_length: null
      numeric_precision: null
      numeric_scale: null
      is_generated: false
      is_nullable: true
      is_unique: false
      is_primary_key: false
      has_auto_increment: false
      comment: null
      schema: public
      foreign_key_schema: public
      foreign_key_table: directus_files
      foreign_key_column: id
    meta:
      collection: nft_templates
      field: preview_video
      special: null
      interface: file
      options: null
      display: file
      display_options: null
      readonly: false
      hidden: false
      sort: null
      width: full
      translations: null
      note: null
      conditions: null
      required: false
      group: null
  - collection: nft_templates
    field: preview_audio
    type: uuid
    schema:
      name: preview_audio
      table: nft_templates
      data_type: uuid
      default_value: null
      generation_expression: null
      max_length: null
      numeric_precision: null
      numeric_scale: null
      is_generated: false
      is_nullable: true
      is_unique: false
      is_primary_key: false
      has_auto_increment: false
      comment: null
      schema: public
      foreign_key_schema: public
      foreign_key_table: directus_files
      foreign_key_column: id
    meta:
      collection: nft_templates
      field: preview_audio
      special: null
      interface: file
      options: null
      display: file
      display_options: null
      readonly: false
      hidden: false
      sort: null
      width: full
      translations: null
      note: null
      conditions: null
      required: false
      group: null
  - collection: nft_templates
    field: asset_file
    type: uuid
    schema:
      name: asset_file
      table: nft_templates
      data_type: uuid
      default_value: null
      generation_expression: null
      max_length: null
      numeric_precision: null
      numeric_scale: null
      is_generated: false
      is_nullable: true
      is_unique: false
      is_primary_key: false
      has_auto_increment: false
      comment: null
      schema: public
      foreign_key_schema: public
      foreign_key_table: directus_files
      foreign_key_column: id
    meta:
      collection: nft_templates
      field: asset_file
      special: null
      interface: file
      options: null
      display: file
      display_options: null
      readonly: false
      hidden: false
      sort: null
      width: full
      translations: null
      note: null
      conditions: null
      required: false
      group: null
  - collection: nft_templates
    field: pack_template
    type: uuid
    schema:
      name: pack_template
      table: nft_templates
      data_type: uuid
      default_value: null
      generation_expression: null
      max_length: null
      numeric_precision: null
      numeric_scale: null
      is_generated: false
      is_nullable: true
      is_unique: false
      is_primary_key: false
      has_auto_increment: false
      comment: null
      schema: public
      foreign_key_schema: public
      foreign_key_table: pack_templates
      foreign_key_column: id
    meta:
      collection: nft_templates
      field: pack_template
      special:
        - m2o
      interface: select-dropdown-m2o
      options:
        template: '{{slug}}'
      display: related-values
      display_options:
        template: '{{slug}}'
      readonly: false
      hidden: false
      sort: null
      width: half
      translations: null
      note: null
      conditions:
        - name: No editing after publish
          rule:
            _and:
              - status:
                  _eq: published
              - id:
                  _nnull: true
          readonly: true
      required: false
      group: null
  - collection: nft_templates
    field: rarity
    type: uuid
    schema:
      name: rarity
      table: nft_templates
      data_type: uuid
      default_value: null
      generation_expression: null
      max_length: null
      numeric_precision: null
      numeric_scale: null
      is_generated: false
      is_nullable: true
      is_unique: false
      is_primary_key: false
      has_auto_increment: false
      comment: null
      schema: public
      foreign_key_schema: public
      foreign_key_table: rarities
      foreign_key_column: id
    meta:
      collection: nft_templates
      field: rarity
      special: null
      interface: select-dropdown-m2o
      options:
        template: '{{code}}'
      display: related-values
      display_options:
        template: '{{code}}'
      readonly: false
      hidden: false
      sort: null
      width: half
      translations: null
      note: null
      conditions:
        - name: No editing after publish
          rule:
            _and:
              - status:
                  _eq: published
              - id:
                  _nnull: true
          readonly: true
      required: false
      group: null
  - collection: nft_templates
    field: set
    type: uuid
    schema:
      name: set
      table: nft_templates
      data_type: uuid
      default_value: null
      generation_expression: null
      max_length: null
      numeric_precision: null
      numeric_scale: null
      is_generated: false
      is_nullable: true
      is_unique: false
      is_primary_key: false
      has_auto_increment: false
      comment: null
      schema: public
      foreign_key_schema: public
      foreign_key_table: sets
      foreign_key_column: id
    meta:
      collection: nft_templates
      field: set
      special:
        - m2o
      interface: select-dropdown-m2o
      options:
        template: '{{slug}}'
      display: related-values
      display_options:
        template: '{{slug}}'
      readonly: false
      hidden: false
      sort: null
      width: half
      translations: null
      note: null
      conditions:
        - name: No editing after publish
          rule:
            _and:
              - status:
                  _eq: published
              - id:
                  _nnull: true
          readonly: true
      required: false
      group: null
  - collection: nft_templates
    field: collection
    type: uuid
    schema:
      name: collection
      table: nft_templates
      data_type: uuid
      default_value: null
      generation_expression: null
      max_length: null
      numeric_precision: null
      numeric_scale: null
      is_generated: false
      is_nullable: true
      is_unique: false
      is_primary_key: false
      has_auto_increment: false
      comment: null
      schema: public
      foreign_key_schema: public
      foreign_key_table: collections
      foreign_key_column: id
    meta:
      collection: nft_templates
      field: collection
      special:
        - m2o
      interface: select-dropdown-m2o
      options:
        template: '{{slug}}'
      display: related-values
      display_options:
        template: '{{slug}}'
      readonly: false
      hidden: false
      sort: null
      width: half
      translations: null
      note: null
      conditions:
        - name: No editing after publish
          rule:
            _and:
              - status:
                  _eq: published
              - id:
                  _nnull: true
          readonly: true
      required: false
      group: null
  - collection: nft_templates
    field: homepage
    type: uuid
    schema:
      name: homepage
      table: nft_templates
      data_type: uuid
      default_value: null
      generation_expression: null
      max_length: null
      numeric_precision: null
      numeric_scale: null
      is_generated: false
      is_nullable: true
      is_unique: false
      is_primary_key: false
      has_auto_increment: false
      comment: null
      schema: public
      foreign_key_schema: public
      foreign_key_table: homepage
      foreign_key_column: id
    meta:
      collection: nft_templates
      field: homepage
      special: null
      interface: null
      options: null
      display: null
      display_options: null
      readonly: false
      hidden: true
      sort: null
      width: full
      translations: null
      note: null
      conditions: null
      required: false
      group: null
  - collection: nft_templates_translations
    field: id
    type: integer
    schema:
      name: id
      table: nft_templates_translations
      data_type: integer
      default_value: nextval('nft_templates_translations_id_seq'::regclass)
      generation_expression: null
      max_length: null
      numeric_precision: 32
      numeric_scale: 0
      is_generated: false
      is_nullable: false
      is_unique: true
      is_primary_key: true
      has_auto_increment: true
      comment: null
      schema: public
      foreign_key_schema: null
      foreign_key_table: null
      foreign_key_column: null
    meta:
      collection: nft_templates_translations
      field: id
      special: null
      interface: input
      options: null
      display: null
      display_options: null
      readonly: true
      hidden: true
      sort: null
      width: full
      translations: null
      note: null
      conditions: null
      required: false
      group: null
  - collection: nft_templates_translations
    field: nft_templates_id
    type: uuid
    schema:
      name: nft_templates_id
      table: nft_templates_translations
      data_type: uuid
      default_value: null
      generation_expression: null
      max_length: null
      numeric_precision: null
      numeric_scale: null
      is_generated: false
      is_nullable: true
      is_unique: false
      is_primary_key: false
      has_auto_increment: false
      comment: null
      schema: public
      foreign_key_schema: public
      foreign_key_table: nft_templates
      foreign_key_column: id
    meta:
      collection: nft_templates_translations
      field: nft_templates_id
      special: null
      interface: null
      options: null
      display: null
      display_options: null
      readonly: false
      hidden: true
      sort: null
      width: full
      translations: null
      note: null
      conditions: null
      required: false
      group: null
  - collection: nft_templates_translations
    field: languages_code
    type: string
    schema:
      name: languages_code
      table: nft_templates_translations
      data_type: character varying
      default_value: null
      generation_expression: null
      max_length: 255
      numeric_precision: null
      numeric_scale: null
      is_generated: false
      is_nullable: true
      is_unique: false
      is_primary_key: false
      has_auto_increment: false
      comment: null
      schema: public
      foreign_key_schema: public
      foreign_key_table: languages
      foreign_key_column: code
    meta:
      collection: nft_templates_translations
      field: languages_code
      special: null
      interface: null
      options: null
      display: null
      display_options: null
      readonly: false
      hidden: true
      sort: null
      width: full
      translations: null
      note: null
      conditions: null
      required: false
      group: null
  - collection: nft_templates_translations
    field: title
    type: string
    schema:
      name: title
      table: nft_templates_translations
      data_type: character varying
      default_value: null
      generation_expression: null
      max_length: 255
      numeric_precision: null
      numeric_scale: null
      is_generated: false
      is_nullable: false
      is_unique: false
      is_primary_key: false
      has_auto_increment: false
      comment: null
      schema: public
      foreign_key_schema: null
      foreign_key_table: null
      foreign_key_column: null
    meta:
      collection: nft_templates_translations
      field: title
      special: null
      interface: input
      options:
        trim: true
      display: raw
      display_options: null
      readonly: false
      hidden: false
      sort: null
      width: full
      translations: null
      note: null
      conditions: null
      required: false
      group: null
  - collection: nft_templates_translations
    field: subtitle
    type: string
    schema:
      name: subtitle
      table: nft_templates_translations
      data_type: character varying
      default_value: null
      generation_expression: null
      max_length: 255
      numeric_precision: null
      numeric_scale: null
      is_generated: false
      is_nullable: true
      is_unique: false
      is_primary_key: false
      has_auto_increment: false
      comment: null
      schema: public
      foreign_key_schema: null
      foreign_key_table: null
      foreign_key_column: null
    meta:
      collection: nft_templates_translations
      field: subtitle
      special: null
      interface: input
      options:
        trim: true
      display: raw
      display_options: null
      readonly: false
      hidden: false
      sort: null
      width: full
      translations: null
      note: null
      conditions: null
      required: false
      group: null
  - collection: nft_templates_translations
    field: body
    type: text
    schema:
      name: body
      table: nft_templates_translations
      data_type: text
      default_value: null
      generation_expression: null
      max_length: null
      numeric_precision: null
      numeric_scale: null
      is_generated: false
      is_nullable: true
      is_unique: false
      is_primary_key: false
      has_auto_increment: false
      comment: null
      schema: public
      foreign_key_schema: null
      foreign_key_table: null
      foreign_key_column: null
    meta:
      collection: nft_templates_translations
      field: body
      special: null
      interface: input-rich-text-md
      options: null
      display: formatted-value
      display_options: null
      readonly: false
      hidden: false
      sort: null
      width: full
      translations: null
      note: null
      conditions: null
      required: false
      group: null
  - collection: pack_templates
    field: id
    type: uuid
    schema:
      name: id
      table: pack_templates
      data_type: uuid
      default_value: null
      generation_expression: null
      max_length: null
      numeric_precision: null
      numeric_scale: null
      is_generated: false
      is_nullable: false
      is_unique: true
      is_primary_key: true
      has_auto_increment: false
      comment: null
      schema: public
      foreign_key_schema: null
      foreign_key_table: null
      foreign_key_column: null
    meta:
      collection: pack_templates
      field: id
      special:
        - uuid
      interface: input
      options: null
      display: null
      display_options: null
      readonly: true
      hidden: true
      sort: null
      width: full
      translations: null
      note: null
      conditions: null
      required: false
      group: null
  - collection: pack_templates
    field: status
    type: string
    schema:
      name: status
      table: pack_templates
      data_type: character varying
      default_value: draft
      generation_expression: null
      max_length: 255
      numeric_precision: null
      numeric_scale: null
      is_generated: false
      is_nullable: false
      is_unique: false
      is_primary_key: false
      has_auto_increment: false
      comment: null
      schema: public
      foreign_key_schema: null
      foreign_key_table: null
      foreign_key_column: null
    meta:
      collection: pack_templates
      field: status
      special: null
      interface: select-dropdown
      options:
        choices:
          - text: Published
            value: published
          - text: Draft
            value: draft
          - text: Archived
            value: archived
      display: labels
      display_options:
        showAsDot: true
        choices:
          - background: '#00C897'
            value: published
          - background: '#D3DAE4'
            value: draft
          - background: '#F7971C'
            value: archived
      readonly: false
      hidden: false
      sort: null
      width: half
      translations: null
      note: null
      conditions:
        - name: No editing after publish
          rule:
            _and:
              - status:
                  _eq: published
              - id:
                  _nnull: true
          readonly: true
      required: false
      group: null
  - collection: pack_templates
    field: sort
    type: integer
    schema:
      name: sort
      table: pack_templates
      data_type: integer
      default_value: null
      generation_expression: null
      max_length: null
      numeric_precision: 32
      numeric_scale: 0
      is_generated: false
      is_nullable: true
      is_unique: false
      is_primary_key: false
      has_auto_increment: false
      comment: null
      schema: public
      foreign_key_schema: null
      foreign_key_table: null
      foreign_key_column: null
    meta:
      collection: pack_templates
      field: sort
      special: null
      interface: input
      options: null
      display: null
      display_options: null
      readonly: false
      hidden: true
      sort: null
      width: half
      translations: null
      note: null
      conditions: null
      required: false
      group: null
  - collection: pack_templates
    field: user_created
    type: uuid
    schema:
      name: user_created
      table: pack_templates
      data_type: uuid
      default_value: null
      generation_expression: null
      max_length: null
      numeric_precision: null
      numeric_scale: null
      is_generated: false
      is_nullable: true
      is_unique: false
      is_primary_key: false
      has_auto_increment: false
      comment: null
      schema: public
      foreign_key_schema: public
      foreign_key_table: directus_users
      foreign_key_column: id
    meta:
      collection: pack_templates
      field: user_created
      special:
        - user-created
      interface: select-dropdown-m2o
      options:
        template: '{{avatar.$thumbnail}} {{first_name}} {{last_name}}'
      display: user
      display_options: null
      readonly: true
      hidden: true
      sort: null
      width: half
      translations: null
      note: null
      conditions: null
      required: false
      group: null
  - collection: pack_templates
    field: date_created
    type: timestamp
    schema:
      name: date_created
      table: pack_templates
      data_type: timestamp with time zone
      default_value: null
      generation_expression: null
      max_length: null
      numeric_precision: null
      numeric_scale: null
      is_generated: false
      is_nullable: true
      is_unique: false
      is_primary_key: false
      has_auto_increment: false
      comment: null
      schema: public
      foreign_key_schema: null
      foreign_key_table: null
      foreign_key_column: null
    meta:
      collection: pack_templates
      field: date_created
      special:
        - date-created
      interface: datetime
      options: null
      display: datetime
      display_options:
        relative: true
      readonly: true
      hidden: true
      sort: null
      width: half
      translations: null
      note: null
      conditions: null
      required: false
      group: null
  - collection: pack_templates
    field: user_updated
    type: uuid
    schema:
      name: user_updated
      table: pack_templates
      data_type: uuid
      default_value: null
      generation_expression: null
      max_length: null
      numeric_precision: null
      numeric_scale: null
      is_generated: false
      is_nullable: true
      is_unique: false
      is_primary_key: false
      has_auto_increment: false
      comment: null
      schema: public
      foreign_key_schema: public
      foreign_key_table: directus_users
      foreign_key_column: id
    meta:
      collection: pack_templates
      field: user_updated
      special:
        - user-updated
      interface: select-dropdown-m2o
      options:
        template: '{{avatar.$thumbnail}} {{first_name}} {{last_name}}'
      display: user
      display_options: null
      readonly: true
      hidden: true
      sort: null
      width: half
      translations: null
      note: null
      conditions: null
      required: false
      group: null
  - collection: pack_templates
    field: date_updated
    type: timestamp
    schema:
      name: date_updated
      table: pack_templates
      data_type: timestamp with time zone
      default_value: null
      generation_expression: null
      max_length: null
      numeric_precision: null
      numeric_scale: null
      is_generated: false
      is_nullable: true
      is_unique: false
      is_primary_key: false
      has_auto_increment: false
      comment: null
      schema: public
      foreign_key_schema: null
      foreign_key_table: null
      foreign_key_column: null
    meta:
      collection: pack_templates
      field: date_updated
      special:
        - date-updated
      interface: datetime
      options: null
      display: datetime
      display_options:
        relative: true
      readonly: true
      hidden: true
      sort: null
      width: half
      translations: null
      note: null
      conditions: null
      required: false
      group: null
  - collection: pack_templates
    field: slug
    type: string
    schema:
      name: slug
      table: pack_templates
      data_type: character varying
      default_value: null
      generation_expression: null
      max_length: 255
      numeric_precision: null
      numeric_scale: null
      is_generated: false
      is_nullable: false
      is_unique: true
      is_primary_key: false
      has_auto_increment: false
      comment: null
      schema: public
      foreign_key_schema: null
      foreign_key_table: null
      foreign_key_column: null
    meta:
      collection: pack_templates
      field: slug
      special: null
      interface: input
      options:
        trim: true
        slug: true
      display: raw
      display_options: null
      readonly: false
      hidden: false
      sort: null
      width: half
      translations: null
      note: null
      conditions:
        - name: No editing after publish
          rule:
            _and:
              - status:
                  _eq: published
              - id:
                  _nnull: true
          readonly: true
      required: false
      group: null
  - collection: pack_templates
    field: type
    type: string
    schema:
      name: type
      table: pack_templates
      data_type: character varying
      default_value: null
      generation_expression: null
      max_length: 255
      numeric_precision: null
      numeric_scale: null
      is_generated: false
      is_nullable: false
      is_unique: false
      is_primary_key: false
      has_auto_increment: false
      comment: null
      schema: public
      foreign_key_schema: null
      foreign_key_table: null
      foreign_key_column: null
    meta:
      collection: pack_templates
      field: type
      special: null
      interface: select-dropdown
      options:
        choices:
          - text: Free
            value: free
          - text: Redeem
            value: redeem
          - text: Purchase
            value: purchase
          - text: Auction
            value: auction
      display: labels
      display_options: null
      readonly: false
      hidden: false
      sort: null
      width: half
      translations: null
      note: null
      conditions:
        - name: No editing after publish
          rule:
            _and:
              - status:
                  _eq: published
              - id:
                  _nnull: true
          readonly: true
      required: false
      group: null
  - collection: pack_templates
    field: price
    type: integer
    schema:
      name: price
      table: pack_templates
      data_type: integer
      default_value: null
      generation_expression: null
      max_length: null
      numeric_precision: 32
      numeric_scale: 0
      is_generated: false
      is_nullable: true
      is_unique: false
      is_primary_key: false
      has_auto_increment: false
      comment: null
      schema: public
      foreign_key_schema: null
      foreign_key_table: null
      foreign_key_column: null
    meta:
      collection: pack_templates
      field: price
      special: null
      interface: price
      options:
        min: 0
        iconLeft: attach_money
      display: price
      display_options: null
      readonly: false
      hidden: false
      sort: null
      width: half
      translations: null
      note: >-
        Price in application currency. For auctions, this is the initial asking
        price.
      conditions:
        - name: No editing after publish
          rule:
            _and:
              - status:
                  _eq: published
              - id:
                  _nnull: true
          readonly: true
      required: false
      group: null
  - collection: pack_templates
    field: released_at
    type: timestamp
    schema:
      name: released_at
      table: pack_templates
      data_type: timestamp with time zone
      default_value: null
      generation_expression: null
      max_length: null
      numeric_precision: null
      numeric_scale: null
      is_generated: false
      is_nullable: true
      is_unique: false
      is_primary_key: false
      has_auto_increment: false
      comment: null
      schema: public
      foreign_key_schema: null
      foreign_key_table: null
      foreign_key_column: null
    meta:
      collection: pack_templates
      field: released_at
      special: null
      interface: datetime
      options: null
      display: datetime
      display_options: null
      readonly: false
      hidden: false
      sort: null
      width: half
      translations: null
      note: null
      conditions:
        - name: No editing after publish
          rule:
            _and:
              - status:
                  _eq: published
              - id:
                  _nnull: true
          readonly: true
      required: false
      group: null
  - collection: pack_templates
    field: auction_until
    type: timestamp
    schema:
      name: auction_until
      table: pack_templates
      data_type: timestamp with time zone
      default_value: null
      generation_expression: null
      max_length: null
      numeric_precision: null
      numeric_scale: null
      is_generated: false
      is_nullable: true
      is_unique: false
      is_primary_key: false
      has_auto_increment: false
      comment: null
      schema: public
      foreign_key_schema: null
      foreign_key_table: null
      foreign_key_column: null
    meta:
      collection: pack_templates
      field: auction_until
      special: null
      interface: datetime
      options: null
      display: datetime
      display_options: null
      readonly: false
      hidden: false
      sort: null
      width: half
      translations: null
      note: Auction this pack until this date and time.
      conditions:
        - name: No editing after publish
          rule:
            _and:
              - status:
                  _eq: published
              - id:
                  _nnull: true
          readonly: true
      required: false
      group: null
  - collection: pack_templates
    field: show_nfts
    type: boolean
    schema:
      name: show_nfts
      table: pack_templates
      data_type: boolean
      default_value: false
      generation_expression: null
      max_length: null
      numeric_precision: null
      numeric_scale: null
      is_generated: false
      is_nullable: false
      is_unique: false
      is_primary_key: false
      has_auto_increment: false
      comment: null
      schema: public
      foreign_key_schema: null
      foreign_key_table: null
      foreign_key_column: null
    meta:
      collection: pack_templates
      field: show_nfts
      special:
        - boolean
      interface: null
      options: null
      display: boolean
      display_options:
        labelOn: Showing NFTs
        labelOff: Hiding NFTs
      readonly: false
      hidden: false
      sort: null
      width: half
      translations:
        - language: en-US
          translation: Show NFTs
      note: >-
        When enabled, NFTs contained in this pack will be visible before
        purchase.
      conditions:
        - name: No editing after publish
          rule:
            _and:
              - status:
                  _eq: published
              - id:
                  _nnull: true
          readonly: true
      required: false
      group: null
  - collection: pack_templates
    field: nft_order
    type: string
    schema:
      name: nft_order
      table: pack_templates
      data_type: character varying
      default_value: null
      generation_expression: null
      max_length: 255
      numeric_precision: null
      numeric_scale: null
      is_generated: false
      is_nullable: false
      is_unique: false
      is_primary_key: false
      has_auto_increment: false
      comment: null
      schema: public
      foreign_key_schema: null
      foreign_key_table: null
      foreign_key_column: null
    meta:
      collection: pack_templates
      field: nft_order
      special: null
      interface: select-dropdown
      options:
        choices:
          - text: Match
            value: match
          - text: Random
            value: random
      display: labels
      display_options: null
      readonly: false
      hidden: false
      sort: null
      width: half
      translations:
        - language: en-US
          translation: NFT Order
      note: Should NFT and Pack minting order match or be random?
      conditions:
        - name: No editing after publish
          rule:
            _and:
              - status:
                  _eq: published
              - id:
                  _nnull: true
          readonly: true
      required: false
      group: null
  - collection: pack_templates
    field: nft_distribution
    type: string
    schema:
      name: nft_distribution
      table: pack_templates
      data_type: character varying
      default_value: null
      generation_expression: null
      max_length: 255
      numeric_precision: null
      numeric_scale: null
      is_generated: false
      is_nullable: false
      is_unique: false
      is_primary_key: false
      has_auto_increment: false
      comment: null
      schema: public
      foreign_key_schema: null
      foreign_key_table: null
      foreign_key_column: null
    meta:
      collection: pack_templates
      field: nft_distribution
      special: null
      interface: select-dropdown
      options:
        choices:
          - text: One of each
            value: one-of-each
          - text: Random, no duplicates
            value: random
      display: labels
      display_options: null
      readonly: false
      hidden: false
      sort: null
      width: half
      translations:
        - language: en-US
          translation: NFT Distribution
      note: Should one of each NFT be included in every pack or a random selection?
      conditions:
        - name: No editing after publish
          rule:
            _and:
              - status:
                  _eq: published
              - id:
                  _nnull: true
          readonly: true
      required: false
      group: null
  - collection: pack_templates
    field: nfts_per_pack
    type: integer
    schema:
      name: nfts_per_pack
      table: pack_templates
      data_type: integer
      default_value: null
      generation_expression: null
      max_length: null
      numeric_precision: 32
      numeric_scale: 0
      is_generated: false
      is_nullable: false
      is_unique: false
      is_primary_key: false
      has_auto_increment: false
      comment: null
      schema: public
      foreign_key_schema: null
      foreign_key_table: null
      foreign_key_column: null
    meta:
      collection: pack_templates
      field: nfts_per_pack
      special: null
      interface: input
      options:
        min: '1'
      display: raw
      display_options: null
      readonly: false
      hidden: false
      sort: null
      width: half
      translations:
        - language: en-US
          translation: NFTs per pack
      note: Number of NFTs contained in a single pack.
      conditions:
        - name: No editing after publish
          rule:
            _and:
              - status:
                  _eq: published
              - id:
                  _nnull: true
          readonly: true
      required: false
      group: null
  - collection: pack_templates
    field: pack_image
    type: uuid
    schema:
      name: pack_image
      table: pack_templates
      data_type: uuid
      default_value: null
      generation_expression: null
      max_length: null
      numeric_precision: null
      numeric_scale: null
      is_generated: false
      is_nullable: false
      is_unique: false
      is_primary_key: false
      has_auto_increment: false
      comment: null
      schema: public
      foreign_key_schema: public
      foreign_key_table: directus_files
      foreign_key_column: id
    meta:
      collection: pack_templates
      field: pack_image
      special: null
      interface: file-image
      options: null
      display: image
      display_options: null
      readonly: false
      hidden: false
      sort: null
      width: full
      translations: null
      note: Primary image shown for this pack.
      conditions: null
      required: false
      group: null
  - collection: pack_templates
    field: allow_bid_expiration
    type: boolean
    schema:
      name: allow_bid_expiration
      table: pack_templates
      data_type: boolean
      default_value: false
      generation_expression: null
      max_length: null
      numeric_precision: null
      numeric_scale: null
      is_generated: false
      is_nullable: false
      is_unique: false
      is_primary_key: false
      has_auto_increment: false
      comment: null
      schema: public
      foreign_key_schema: null
      foreign_key_table: null
      foreign_key_column: null
    meta:
      collection: pack_templates
      field: allow_bid_expiration
      special:
        - boolean
      interface: null
      options: null
      display: boolean
      display_options:
        labelOn: Expired bids go to next high bidder
        labelOff: Bids do not expire
      readonly: false
      hidden: false
      sort: null
      width: half
      translations:
        - language: en-US
          translation: Allow bid expiration
      note: >-
        When enabled, bidders will have 72 hours to compelte their purchase,
        otherwise the next highest bidder with a bid above the reserve price
        will become the new winner.
      conditions:
        - name: No editing after publish
          rule:
            _and:
              - status:
                  _eq: published
              - id:
                  _nnull: true
          readonly: true
      required: false
      group: null
  - collection: pack_templates
    field: homepage
    type: uuid
    schema:
      name: homepage
      table: pack_templates
      data_type: uuid
      default_value: null
      generation_expression: null
      max_length: null
      numeric_precision: null
      numeric_scale: null
      is_generated: false
      is_nullable: true
      is_unique: false
      is_primary_key: false
      has_auto_increment: false
      comment: null
      schema: public
      foreign_key_schema: public
      foreign_key_table: homepage
      foreign_key_column: id
    meta:
      collection: pack_templates
      field: homepage
      special: null
      interface: null
      options: null
      display: null
      display_options: null
      readonly: false
      hidden: true
      sort: null
      width: full
      translations: null
      note: null
      conditions: null
      required: false
      group: null
  - collection: pack_templates
    field: one_pack_per_customer
    type: boolean
    schema:
      name: one_pack_per_customer
      table: pack_templates
      data_type: boolean
      default_value: false
      generation_expression: null
      max_length: null
      numeric_precision: null
      numeric_scale: null
      is_generated: false
      is_nullable: false
      is_unique: false
      is_primary_key: false
      has_auto_increment: false
      comment: null
      schema: public
      foreign_key_schema: null
      foreign_key_table: null
      foreign_key_column: null
    meta:
      collection: pack_templates
      field: one_pack_per_customer
      special:
        - boolean
      interface: null
      options: null
      display: boolean
      display_options:
        labelOn: Customers can only buy a single version of this pack
        labelOff: Customers can buy multiple versions of this pack
      readonly: false
      hidden: false
      sort: null
      width: half
      translations:
        - language: en-US
          translation: One pack per customer
      note: >-
        When enabled, customers will only be able to purchase one version of the
        pack, otherwise they can buy as many packs as they want until there are
        no packs left.
      conditions:
        - name: No editing after publish
          rule:
            _and:
              - status:
                  _eq: published
              - id:
                  _nnull: true
          readonly: true
      required: false
      group: null
  - collection: pack_templates_directus_files
    field: id
    type: integer
    schema:
      name: id
      table: pack_templates_directus_files
      data_type: integer
      default_value: nextval('pack_templates_directus_files_id_seq'::regclass)
      generation_expression: null
      max_length: null
      numeric_precision: 32
      numeric_scale: 0
      is_generated: false
      is_nullable: false
      is_unique: true
      is_primary_key: true
      has_auto_increment: true
      comment: null
      schema: public
      foreign_key_schema: null
      foreign_key_table: null
      foreign_key_column: null
    meta:
      collection: pack_templates_directus_files
      field: id
      special: null
      interface: input
      options: null
      display: null
      display_options: null
      readonly: true
      hidden: true
      sort: null
      width: full
      translations: null
      note: null
      conditions: null
      required: false
      group: null
  - collection: pack_templates_directus_files
    field: directus_files_id
    type: uuid
    schema:
      name: directus_files_id
      table: pack_templates_directus_files
      data_type: uuid
      default_value: null
      generation_expression: null
      max_length: null
      numeric_precision: null
      numeric_scale: null
      is_generated: false
      is_nullable: true
      is_unique: false
      is_primary_key: false
      has_auto_increment: false
      comment: null
      schema: public
      foreign_key_schema: public
      foreign_key_table: directus_files
      foreign_key_column: id
    meta:
      collection: pack_templates_directus_files
      field: directus_files_id
      special: null
      interface: null
      options: null
      display: null
      display_options: null
      readonly: false
      hidden: true
      sort: null
      width: full
      translations: null
      note: null
      conditions: null
      required: false
      group: null
  - collection: pack_templates_directus_files
    field: pack_templates_id
    type: uuid
    schema:
      name: pack_templates_id
      table: pack_templates_directus_files
      data_type: uuid
      default_value: null
      generation_expression: null
      max_length: null
      numeric_precision: null
      numeric_scale: null
      is_generated: false
      is_nullable: true
      is_unique: false
      is_primary_key: false
      has_auto_increment: false
      comment: null
      schema: public
      foreign_key_schema: public
      foreign_key_table: pack_templates
      foreign_key_column: id
    meta:
      collection: pack_templates_directus_files
      field: pack_templates_id
      special: null
      interface: null
      options: null
      display: null
      display_options: null
      readonly: false
      hidden: true
      sort: null
      width: full
      translations: null
      note: null
      conditions: null
      required: false
      group: null
  - collection: pack_templates_directus_files
    field: sort
    type: integer
    schema:
      name: sort
      table: pack_templates_directus_files
      data_type: integer
      default_value: null
      generation_expression: null
      max_length: null
      numeric_precision: 32
      numeric_scale: 0
      is_generated: false
      is_nullable: true
      is_unique: false
      is_primary_key: false
      has_auto_increment: false
      comment: null
      schema: public
      foreign_key_schema: null
      foreign_key_table: null
      foreign_key_column: null
    meta:
      collection: pack_templates_directus_files
      field: sort
      special: null
      interface: null
      options: null
      display: null
      display_options: null
      readonly: false
      hidden: true
      sort: null
      width: full
      translations: null
      note: null
      conditions: null
      required: false
      group: null
  - collection: pack_templates_translations
    field: id
    type: integer
    schema:
      name: id
      table: pack_templates_translations
      data_type: integer
      default_value: nextval('pack_templates_translations_id_seq'::regclass)
      generation_expression: null
      max_length: null
      numeric_precision: 32
      numeric_scale: 0
      is_generated: false
      is_nullable: false
      is_unique: true
      is_primary_key: true
      has_auto_increment: true
      comment: null
      schema: public
      foreign_key_schema: null
      foreign_key_table: null
      foreign_key_column: null
    meta:
      collection: pack_templates_translations
      field: id
      special: null
      interface: input
      options: null
      display: null
      display_options: null
      readonly: true
      hidden: true
      sort: null
      width: full
      translations: null
      note: null
      conditions: null
      required: false
      group: null
  - collection: pack_templates_translations
    field: pack_templates_id
    type: uuid
    schema:
      name: pack_templates_id
      table: pack_templates_translations
      data_type: uuid
      default_value: null
      generation_expression: null
      max_length: null
      numeric_precision: null
      numeric_scale: null
      is_generated: false
      is_nullable: true
      is_unique: false
      is_primary_key: false
      has_auto_increment: false
      comment: null
      schema: public
      foreign_key_schema: public
      foreign_key_table: pack_templates
      foreign_key_column: id
    meta:
      collection: pack_templates_translations
      field: pack_templates_id
      special: null
      interface: null
      options: null
      display: null
      display_options: null
      readonly: false
      hidden: true
      sort: null
      width: full
      translations: null
      note: null
      conditions: null
      required: false
      group: null
  - collection: pack_templates_translations
    field: languages_code
    type: string
    schema:
      name: languages_code
      table: pack_templates_translations
      data_type: character varying
      default_value: null
      generation_expression: null
      max_length: 255
      numeric_precision: null
      numeric_scale: null
      is_generated: false
      is_nullable: true
      is_unique: false
      is_primary_key: false
      has_auto_increment: false
      comment: null
      schema: public
      foreign_key_schema: public
      foreign_key_table: languages
      foreign_key_column: code
    meta:
      collection: pack_templates_translations
      field: languages_code
      special: null
      interface: null
      options: null
      display: null
      display_options: null
      readonly: false
      hidden: true
      sort: null
      width: full
      translations: null
      note: null
      conditions: null
      required: false
      group: null
  - collection: pack_templates_translations
    field: title
    type: string
    schema:
      name: title
      table: pack_templates_translations
      data_type: character varying
      default_value: null
      generation_expression: null
      max_length: 255
      numeric_precision: null
      numeric_scale: null
      is_generated: false
      is_nullable: false
      is_unique: false
      is_primary_key: false
      has_auto_increment: false
      comment: null
      schema: public
      foreign_key_schema: null
      foreign_key_table: null
      foreign_key_column: null
    meta:
      collection: pack_templates_translations
      field: title
      special: null
      interface: input
      options:
        trim: true
      display: raw
      display_options: null
      readonly: false
      hidden: false
      sort: null
      width: full
      translations: null
      note: null
      conditions: null
      required: false
      group: null
  - collection: pack_templates_translations
    field: subtitle
    type: string
    schema:
      name: subtitle
      table: pack_templates_translations
      data_type: character varying
      default_value: null
      generation_expression: null
      max_length: 255
      numeric_precision: null
      numeric_scale: null
      is_generated: false
      is_nullable: true
      is_unique: false
      is_primary_key: false
      has_auto_increment: false
      comment: null
      schema: public
      foreign_key_schema: null
      foreign_key_table: null
      foreign_key_column: null
    meta:
      collection: pack_templates_translations
      field: subtitle
      special: null
      interface: input
      options:
        trim: true
      display: raw
      display_options: null
      readonly: false
      hidden: false
      sort: null
      width: full
      translations: null
      note: null
      conditions: null
      required: false
      group: null
  - collection: pack_templates_translations
    field: body
    type: text
    schema:
      name: body
      table: pack_templates_translations
      data_type: text
      default_value: null
      generation_expression: null
      max_length: null
      numeric_precision: null
      numeric_scale: null
      is_generated: false
      is_nullable: true
      is_unique: false
      is_primary_key: false
      has_auto_increment: false
      comment: null
      schema: public
      foreign_key_schema: null
      foreign_key_table: null
      foreign_key_column: null
    meta:
      collection: pack_templates_translations
      field: body
      special: null
      interface: input-rich-text-md
      options: null
      display: formatted-value
      display_options: null
      readonly: false
      hidden: false
      sort: null
      width: full
      translations: null
      note: null
      conditions: null
      required: false
      group: null
  - collection: page
    field: id
    type: integer
    schema:
      name: id
      table: page
      data_type: integer
      default_value: nextval('page_id_seq'::regclass)
      generation_expression: null
      max_length: null
      numeric_precision: 32
      numeric_scale: 0
      is_generated: false
      is_nullable: false
      is_unique: true
      is_primary_key: true
      has_auto_increment: true
      comment: null
      schema: public
      foreign_key_schema: null
      foreign_key_table: null
      foreign_key_column: null
    meta:
      collection: page
      field: id
      special: null
      interface: input
      options: null
      display: null
      display_options: null
      readonly: true
      hidden: true
      sort: null
      width: full
      translations: null
      note: null
      conditions: null
      required: false
      group: null
  - collection: page
    field: slug
    type: string
    schema:
      name: slug
      table: page
      data_type: character varying
      default_value: null
      generation_expression: null
      max_length: 255
      numeric_precision: null
      numeric_scale: null
      is_generated: false
      is_nullable: true
      is_unique: false
      is_primary_key: false
      has_auto_increment: false
      comment: null
      schema: public
      foreign_key_schema: null
      foreign_key_table: null
      foreign_key_column: null
    meta:
      collection: page
      field: slug
      special: null
      interface: input
      options:
        slug: true
      display: null
      display_options: null
      readonly: false
      hidden: false
      sort: null
      width: full
      translations: null
      note: null
      conditions: null
      required: true
      group: null
  - collection: page_translations
    field: id
    type: integer
    schema:
      name: id
      table: page_translations
      data_type: integer
      default_value: nextval('page_translations_id_seq'::regclass)
      generation_expression: null
      max_length: null
      numeric_precision: 32
      numeric_scale: 0
      is_generated: false
      is_nullable: false
      is_unique: true
      is_primary_key: true
      has_auto_increment: true
      comment: null
      schema: public
      foreign_key_schema: null
      foreign_key_table: null
      foreign_key_column: null
    meta:
      collection: page_translations
      field: id
      special: null
      interface: null
      options: null
      display: null
      display_options: null
      readonly: false
      hidden: true
      sort: null
      width: full
      translations: null
      note: null
      conditions: null
      required: false
      group: null
  - collection: page_translations
    field: page_id
    type: integer
    schema:
      name: page_id
      table: page_translations
      data_type: integer
      default_value: null
      generation_expression: null
      max_length: null
      numeric_precision: 32
      numeric_scale: 0
      is_generated: false
      is_nullable: true
      is_unique: false
      is_primary_key: false
      has_auto_increment: false
      comment: null
      schema: public
      foreign_key_schema: public
      foreign_key_table: page
      foreign_key_column: id
    meta:
      collection: page_translations
      field: page_id
      special: null
      interface: null
      options: null
      display: null
      display_options: null
      readonly: false
      hidden: true
      sort: null
      width: full
      translations: null
      note: null
      conditions: null
      required: false
      group: null
  - collection: page_translations
    field: languages_code
    type: string
    schema:
      name: languages_code
      table: page_translations
      data_type: character varying
      default_value: null
      generation_expression: null
      max_length: 255
      numeric_precision: null
      numeric_scale: null
      is_generated: false
      is_nullable: true
      is_unique: false
      is_primary_key: false
      has_auto_increment: false
      comment: null
      schema: public
      foreign_key_schema: public
      foreign_key_table: languages
      foreign_key_column: code
    meta:
      collection: page_translations
      field: languages_code
      special: null
      interface: null
      options: null
      display: null
      display_options: null
      readonly: false
      hidden: true
      sort: null
      width: full
      translations: null
      note: null
      conditions: null
      required: false
      group: null
  - collection: page_translations
    field: title
    type: string
    schema:
      name: title
      table: page_translations
      data_type: character varying
      default_value: null
      generation_expression: null
      max_length: 255
      numeric_precision: null
      numeric_scale: null
      is_generated: false
      is_nullable: true
      is_unique: false
      is_primary_key: false
      has_auto_increment: false
      comment: null
      schema: public
      foreign_key_schema: null
      foreign_key_table: null
      foreign_key_column: null
    meta:
      collection: page_translations
      field: title
      special: null
      interface: input
      options: null
      display: null
      display_options: null
      readonly: false
      hidden: false
      sort: null
      width: full
      translations: null
      note: null
      conditions: null
      required: true
      group: null
  - collection: page_translations
    field: body
    type: text
    schema:
      name: body
      table: page_translations
      data_type: text
      default_value: null
      generation_expression: null
      max_length: null
      numeric_precision: null
      numeric_scale: null
      is_generated: false
      is_nullable: true
      is_unique: false
      is_primary_key: false
      has_auto_increment: false
      comment: null
      schema: public
      foreign_key_schema: null
      foreign_key_table: null
      foreign_key_column: null
    meta:
      collection: page_translations
      field: body
      special: null
      interface: input-rich-text-html
      options: null
      display: null
      display_options: null
      readonly: false
      hidden: false
      sort: null
      width: full
      translations: null
      note: null
      conditions: null
      required: true
      group: null
  - collection: rarities
    field: id
    type: uuid
    schema:
      name: id
      table: rarities
      data_type: uuid
      default_value: null
      generation_expression: null
      max_length: null
      numeric_precision: null
      numeric_scale: null
      is_generated: false
      is_nullable: false
      is_unique: true
      is_primary_key: true
      has_auto_increment: false
      comment: null
      schema: public
      foreign_key_schema: null
      foreign_key_table: null
      foreign_key_column: null
    meta:
      collection: rarities
      field: id
      special:
        - uuid
      interface: input
      options: null
      display: null
      display_options: null
      readonly: true
      hidden: true
      sort: null
      width: full
      translations: null
      note: null
      conditions: null
      required: false
      group: null
  - collection: rarities
    field: user_created
    type: uuid
    schema:
      name: user_created
      table: rarities
      data_type: uuid
      default_value: null
      generation_expression: null
      max_length: null
      numeric_precision: null
      numeric_scale: null
      is_generated: false
      is_nullable: true
      is_unique: false
      is_primary_key: false
      has_auto_increment: false
      comment: null
      schema: public
      foreign_key_schema: public
      foreign_key_table: directus_users
      foreign_key_column: id
    meta:
      collection: rarities
      field: user_created
      special:
        - user-created
      interface: select-dropdown-m2o
      options:
        template: '{{avatar.$thumbnail}} {{first_name}} {{last_name}}'
      display: user
      display_options: null
      readonly: true
      hidden: true
      sort: null
      width: half
      translations: null
      note: null
      conditions: null
      required: false
      group: null
  - collection: rarities
    field: date_created
    type: timestamp
    schema:
      name: date_created
      table: rarities
      data_type: timestamp with time zone
      default_value: null
      generation_expression: null
      max_length: null
      numeric_precision: null
      numeric_scale: null
      is_generated: false
      is_nullable: true
      is_unique: false
      is_primary_key: false
      has_auto_increment: false
      comment: null
      schema: public
      foreign_key_schema: null
      foreign_key_table: null
      foreign_key_column: null
    meta:
      collection: rarities
      field: date_created
      special:
        - date-created
      interface: datetime
      options: null
      display: datetime
      display_options:
        relative: true
      readonly: true
      hidden: true
      sort: null
      width: half
      translations: null
      note: null
      conditions: null
      required: false
      group: null
  - collection: rarities
    field: user_updated
    type: uuid
    schema:
      name: user_updated
      table: rarities
      data_type: uuid
      default_value: null
      generation_expression: null
      max_length: null
      numeric_precision: null
      numeric_scale: null
      is_generated: false
      is_nullable: true
      is_unique: false
      is_primary_key: false
      has_auto_increment: false
      comment: null
      schema: public
      foreign_key_schema: public
      foreign_key_table: directus_users
      foreign_key_column: id
    meta:
      collection: rarities
      field: user_updated
      special:
        - user-updated
      interface: select-dropdown-m2o
      options:
        template: '{{avatar.$thumbnail}} {{first_name}} {{last_name}}'
      display: user
      display_options: null
      readonly: true
      hidden: true
      sort: null
      width: half
      translations: null
      note: null
      conditions: null
      required: false
      group: null
  - collection: rarities
    field: date_updated
    type: timestamp
    schema:
      name: date_updated
      table: rarities
      data_type: timestamp with time zone
      default_value: null
      generation_expression: null
      max_length: null
      numeric_precision: null
      numeric_scale: null
      is_generated: false
      is_nullable: true
      is_unique: false
      is_primary_key: false
      has_auto_increment: false
      comment: null
      schema: public
      foreign_key_schema: null
      foreign_key_table: null
      foreign_key_column: null
    meta:
      collection: rarities
      field: date_updated
      special:
        - date-updated
      interface: datetime
      options: null
      display: datetime
      display_options:
        relative: true
      readonly: true
      hidden: true
      sort: null
      width: half
      translations: null
      note: null
      conditions: null
      required: false
      group: null
  - collection: rarities
    field: code
    type: string
    schema:
      name: code
      table: rarities
      data_type: character varying
      default_value: null
      generation_expression: null
      max_length: 2
      numeric_precision: null
      numeric_scale: null
      is_generated: false
      is_nullable: false
      is_unique: false
      is_primary_key: false
      has_auto_increment: false
      comment: null
      schema: public
      foreign_key_schema: null
      foreign_key_table: null
      foreign_key_column: null
    meta:
      collection: rarities
      field: code
      special: null
      interface: input
      options:
        trim: true
      display: raw
      display_options: null
      readonly: false
      hidden: false
      sort: null
      width: half
      translations: null
      note: null
      conditions: null
      required: false
      group: null
  - collection: rarities
    field: color
    type: string
    schema:
      name: color
      table: rarities
      data_type: character varying
      default_value: null
      generation_expression: null
      max_length: 255
      numeric_precision: null
      numeric_scale: null
      is_generated: false
      is_nullable: false
      is_unique: false
      is_primary_key: false
      has_auto_increment: false
      comment: null
      schema: public
      foreign_key_schema: null
      foreign_key_table: null
      foreign_key_column: null
    meta:
      collection: rarities
      field: color
      special: null
      interface: select-color
      options: null
      display: color
      display_options: null
      readonly: false
      hidden: false
      sort: null
      width: half
      translations: null
      note: null
      conditions: null
      required: false
      group: null
  - collection: rarities_translations
    field: id
    type: integer
    schema:
      name: id
      table: rarities_translations
      data_type: integer
      default_value: nextval('rarities_translations_id_seq'::regclass)
      generation_expression: null
      max_length: null
      numeric_precision: 32
      numeric_scale: 0
      is_generated: false
      is_nullable: false
      is_unique: true
      is_primary_key: true
      has_auto_increment: true
      comment: null
      schema: public
      foreign_key_schema: null
      foreign_key_table: null
      foreign_key_column: null
    meta:
      collection: rarities_translations
      field: id
      special: null
      interface: input
      options: null
      display: null
      display_options: null
      readonly: true
      hidden: true
      sort: null
      width: full
      translations: null
      note: null
      conditions: null
      required: false
      group: null
  - collection: rarities_translations
    field: rarities_id
    type: uuid
    schema:
      name: rarities_id
      table: rarities_translations
      data_type: uuid
      default_value: null
      generation_expression: null
      max_length: null
      numeric_precision: null
      numeric_scale: null
      is_generated: false
      is_nullable: true
      is_unique: false
      is_primary_key: false
      has_auto_increment: false
      comment: null
      schema: public
      foreign_key_schema: public
      foreign_key_table: rarities
      foreign_key_column: id
    meta:
      collection: rarities_translations
      field: rarities_id
      special: null
      interface: null
      options: null
      display: null
      display_options: null
      readonly: false
      hidden: true
      sort: null
      width: full
      translations: null
      note: null
      conditions: null
      required: false
      group: null
  - collection: rarities_translations
    field: languages_code
    type: string
    schema:
      name: languages_code
      table: rarities_translations
      data_type: character varying
      default_value: null
      generation_expression: null
      max_length: 255
      numeric_precision: null
      numeric_scale: null
      is_generated: false
      is_nullable: true
      is_unique: false
      is_primary_key: false
      has_auto_increment: false
      comment: null
      schema: public
      foreign_key_schema: public
      foreign_key_table: languages
      foreign_key_column: code
    meta:
      collection: rarities_translations
      field: languages_code
      special: null
      interface: null
      options: null
      display: null
      display_options: null
      readonly: false
      hidden: true
      sort: null
      width: full
      translations: null
      note: null
      conditions: null
      required: false
      group: null
  - collection: rarities_translations
    field: name
    type: string
    schema:
      name: name
      table: rarities_translations
      data_type: character varying
      default_value: null
      generation_expression: null
      max_length: 255
      numeric_precision: null
      numeric_scale: null
      is_generated: false
      is_nullable: false
      is_unique: false
      is_primary_key: false
      has_auto_increment: false
      comment: null
      schema: public
      foreign_key_schema: null
      foreign_key_table: null
      foreign_key_column: null
    meta:
      collection: rarities_translations
      field: name
      special: null
      interface: input
      options:
        trim: true
      display: raw
      display_options: null
      readonly: false
      hidden: false
      sort: null
      width: full
      translations: null
      note: null
      conditions: null
      required: false
      group: null
  - collection: sets
    field: id
    type: uuid
    schema:
      name: id
      table: sets
      data_type: uuid
      default_value: null
      generation_expression: null
      max_length: null
      numeric_precision: null
      numeric_scale: null
      is_generated: false
      is_nullable: false
      is_unique: true
      is_primary_key: true
      has_auto_increment: false
      comment: null
      schema: public
      foreign_key_schema: null
      foreign_key_table: null
      foreign_key_column: null
    meta:
      collection: sets
      field: id
      special:
        - uuid
      interface: input
      options: null
      display: null
      display_options: null
      readonly: true
      hidden: true
      sort: null
      width: full
      translations: null
      note: null
      conditions: null
      required: false
      group: null
  - collection: sets
    field: status
    type: string
    schema:
      name: status
      table: sets
      data_type: character varying
      default_value: draft
      generation_expression: null
      max_length: 255
      numeric_precision: null
      numeric_scale: null
      is_generated: false
      is_nullable: false
      is_unique: false
      is_primary_key: false
      has_auto_increment: false
      comment: null
      schema: public
      foreign_key_schema: null
      foreign_key_table: null
      foreign_key_column: null
    meta:
      collection: sets
      field: status
      special: null
      interface: select-dropdown
      options:
        choices:
          - text: Published
            value: published
          - text: Draft
            value: draft
          - text: Archived
            value: archived
      display: labels
      display_options:
        showAsDot: true
        choices:
          - background: '#00C897'
            value: published
          - background: '#D3DAE4'
            value: draft
          - background: '#F7971C'
            value: archived
      readonly: false
      hidden: false
      sort: null
      width: half
      translations: null
      note: null
      conditions:
        - name: No editing after publish
          rule:
            _and:
              - status:
                  _eq: published
              - id:
                  _nnull: true
          readonly: true
      required: false
      group: null
  - collection: sets
    field: sort
    type: integer
    schema:
      name: sort
      table: sets
      data_type: integer
      default_value: null
      generation_expression: null
      max_length: null
      numeric_precision: 32
      numeric_scale: 0
      is_generated: false
      is_nullable: true
      is_unique: false
      is_primary_key: false
      has_auto_increment: false
      comment: null
      schema: public
      foreign_key_schema: null
      foreign_key_table: null
      foreign_key_column: null
    meta:
      collection: sets
      field: sort
      special: null
      interface: input
      options: null
      display: null
      display_options: null
      readonly: false
      hidden: true
      sort: null
      width: half
      translations: null
      note: null
      conditions: null
      required: false
      group: null
  - collection: sets
    field: user_created
    type: uuid
    schema:
      name: user_created
      table: sets
      data_type: uuid
      default_value: null
      generation_expression: null
      max_length: null
      numeric_precision: null
      numeric_scale: null
      is_generated: false
      is_nullable: true
      is_unique: false
      is_primary_key: false
      has_auto_increment: false
      comment: null
      schema: public
      foreign_key_schema: public
      foreign_key_table: directus_users
      foreign_key_column: id
    meta:
      collection: sets
      field: user_created
      special:
        - user-created
      interface: select-dropdown-m2o
      options:
        template: '{{avatar.$thumbnail}} {{first_name}} {{last_name}}'
      display: user
      display_options: null
      readonly: true
      hidden: true
      sort: null
      width: half
      translations: null
      note: null
      conditions: null
      required: false
      group: null
  - collection: sets
    field: date_created
    type: timestamp
    schema:
      name: date_created
      table: sets
      data_type: timestamp with time zone
      default_value: null
      generation_expression: null
      max_length: null
      numeric_precision: null
      numeric_scale: null
      is_generated: false
      is_nullable: true
      is_unique: false
      is_primary_key: false
      has_auto_increment: false
      comment: null
      schema: public
      foreign_key_schema: null
      foreign_key_table: null
      foreign_key_column: null
    meta:
      collection: sets
      field: date_created
      special:
        - date-created
      interface: datetime
      options: null
      display: datetime
      display_options:
        relative: true
      readonly: true
      hidden: true
      sort: null
      width: half
      translations: null
      note: null
      conditions: null
      required: false
      group: null
  - collection: sets
    field: user_updated
    type: uuid
    schema:
      name: user_updated
      table: sets
      data_type: uuid
      default_value: null
      generation_expression: null
      max_length: null
      numeric_precision: null
      numeric_scale: null
      is_generated: false
      is_nullable: true
      is_unique: false
      is_primary_key: false
      has_auto_increment: false
      comment: null
      schema: public
      foreign_key_schema: public
      foreign_key_table: directus_users
      foreign_key_column: id
    meta:
      collection: sets
      field: user_updated
      special:
        - user-updated
      interface: select-dropdown-m2o
      options:
        template: '{{avatar.$thumbnail}} {{first_name}} {{last_name}}'
      display: user
      display_options: null
      readonly: true
      hidden: true
      sort: null
      width: half
      translations: null
      note: null
      conditions: null
      required: false
      group: null
  - collection: sets
    field: date_updated
    type: timestamp
    schema:
      name: date_updated
      table: sets
      data_type: timestamp with time zone
      default_value: null
      generation_expression: null
      max_length: null
      numeric_precision: null
      numeric_scale: null
      is_generated: false
      is_nullable: true
      is_unique: false
      is_primary_key: false
      has_auto_increment: false
      comment: null
      schema: public
      foreign_key_schema: null
      foreign_key_table: null
      foreign_key_column: null
    meta:
      collection: sets
      field: date_updated
      special:
        - date-updated
      interface: datetime
      options: null
      display: datetime
      display_options:
        relative: true
      readonly: true
      hidden: true
      sort: null
      width: half
      translations: null
      note: null
      conditions: null
      required: false
      group: null
  - collection: sets
    field: slug
    type: string
    schema:
      name: slug
      table: sets
      data_type: character varying
      default_value: null
      generation_expression: null
      max_length: 255
      numeric_precision: null
      numeric_scale: null
      is_generated: false
      is_nullable: false
      is_unique: true
      is_primary_key: false
      has_auto_increment: false
      comment: null
      schema: public
      foreign_key_schema: null
      foreign_key_table: null
      foreign_key_column: null
    meta:
      collection: sets
      field: slug
      special: null
      interface: input
      options:
        slug: true
        trim: true
      display: raw
      display_options: null
      readonly: false
      hidden: false
      sort: null
      width: half
      translations: null
      note: null
      conditions:
        - name: No editing after publish
          rule:
            _and:
              - status:
                  _eq: published
              - id:
                  _nnull: true
          readonly: true
      required: false
      group: null
  - collection: sets
    field: collection
    type: uuid
    schema:
      name: collection
      table: sets
      data_type: uuid
      default_value: null
      generation_expression: null
      max_length: null
      numeric_precision: null
      numeric_scale: null
      is_generated: false
      is_nullable: false
      is_unique: false
      is_primary_key: false
      has_auto_increment: false
      comment: null
      schema: public
      foreign_key_schema: public
      foreign_key_table: collections
      foreign_key_column: id
    meta:
      collection: sets
      field: collection
      special:
        - m2o
      interface: select-dropdown-m2o
      options:
        template: '{{slug}}'
      display: related-values
      display_options:
        template: '{{slug}}'
      readonly: false
      hidden: false
      sort: null
      width: half
      translations: null
      note: null
      conditions:
        - name: No editing after publish
          rule:
            _and:
              - status:
                  _eq: published
              - id:
                  _nnull: true
          readonly: true
      required: false
      group: null
  - collection: sets_translations
    field: id
    type: integer
    schema:
      name: id
      table: sets_translations
      data_type: integer
      default_value: nextval('sets_translations_id_seq'::regclass)
      generation_expression: null
      max_length: null
      numeric_precision: 32
      numeric_scale: 0
      is_generated: false
      is_nullable: false
      is_unique: true
      is_primary_key: true
      has_auto_increment: true
      comment: null
      schema: public
      foreign_key_schema: null
      foreign_key_table: null
      foreign_key_column: null
    meta:
      collection: sets_translations
      field: id
      special: null
      interface: input
      options: null
      display: null
      display_options: null
      readonly: true
      hidden: true
      sort: null
      width: full
      translations: null
      note: null
      conditions: null
      required: false
      group: null
  - collection: sets_translations
    field: sets_id
    type: uuid
    schema:
      name: sets_id
      table: sets_translations
      data_type: uuid
      default_value: null
      generation_expression: null
      max_length: null
      numeric_precision: null
      numeric_scale: null
      is_generated: false
      is_nullable: true
      is_unique: false
      is_primary_key: false
      has_auto_increment: false
      comment: null
      schema: public
      foreign_key_schema: public
      foreign_key_table: sets
      foreign_key_column: id
    meta:
      collection: sets_translations
      field: sets_id
      special: null
      interface: null
      options: null
      display: null
      display_options: null
      readonly: false
      hidden: true
      sort: null
      width: full
      translations: null
      note: null
      conditions: null
      required: false
      group: null
  - collection: sets_translations
    field: languages_code
    type: string
    schema:
      name: languages_code
      table: sets_translations
      data_type: character varying
      default_value: null
      generation_expression: null
      max_length: 255
      numeric_precision: null
      numeric_scale: null
      is_generated: false
      is_nullable: true
      is_unique: false
      is_primary_key: false
      has_auto_increment: false
      comment: null
      schema: public
      foreign_key_schema: public
      foreign_key_table: languages
      foreign_key_column: code
    meta:
      collection: sets_translations
      field: languages_code
      special: null
      interface: null
      options: null
      display: null
      display_options: null
      readonly: false
      hidden: true
      sort: null
      width: full
      translations: null
      note: null
      conditions: null
      required: false
      group: null
  - collection: sets_translations
    field: name
    type: string
    schema:
      name: name
      table: sets_translations
      data_type: character varying
      default_value: null
      generation_expression: null
      max_length: 255
      numeric_precision: null
      numeric_scale: null
      is_generated: false
      is_nullable: false
      is_unique: false
      is_primary_key: false
      has_auto_increment: false
      comment: null
      schema: public
      foreign_key_schema: null
      foreign_key_table: null
      foreign_key_column: null
    meta:
      collection: sets_translations
      field: name
      special: null
      interface: input
      options:
        trim: true
      display: raw
      display_options: null
      readonly: false
      hidden: false
      sort: null
      width: full
      translations: null
      note: null
      conditions: null
      required: false
      group: null
  - collection: application
    field: countries
    type: alias
    schema: null
    meta:
      collection: application
      field: countries
      special:
        - m2m
      interface: list-m2m
      options: null
      display: null
      display_options: null
      readonly: false
      hidden: false
      sort: null
      width: full
      translations: null
      note: null
      conditions: null
      required: false
      group: null
  - collection: collections
    field: translations
    type: alias
    schema: null
    meta:
      collection: collections
      field: translations
      special:
        - translations
      interface: translations
      options:
        languageTemplate: '{{name}}'
        translationsTemplate: '{{name}}'
      display: null
      display_options: null
      readonly: false
      hidden: false
      sort: null
      width: full
      translations: null
      note: null
      conditions: null
      required: false
      group: null
  - collection: collections
    field: sets
    type: alias
    schema: null
    meta:
      collection: collections
      field: sets
      special:
        - o2m
      interface: list-o2m
      options:
        enableCreate: false
        enableSelect: true
        template: '{{slug}}'
      display: null
      display_options: null
      readonly: false
      hidden: false
      sort: null
      width: full
      translations: null
      note: null
      conditions:
        - name: No editing after publish
          rule:
            _and:
              - status:
                  _eq: published
              - id:
                  _nnull: true
          readonly: true
      required: false
      group: null
  - collection: collections
    field: nft_templates
    type: alias
    schema: null
    meta:
      collection: collections
      field: nft_templates
      special:
        - o2m
      interface: list-o2m
      options:
        enableCreate: false
        enableSelect: true
        template: '{{unique_code}}'
      display: null
      display_options: null
      readonly: false
      hidden: false
      sort: null
      width: full
      translations:
        - language: en-US
          translation: NFT Templates
      note: null
      conditions:
        - name: No editing after publish
          rule:
            _and:
              - status:
                  _eq: published
              - id:
                  _nnull: true
          readonly: true
      required: false
      group: null
  - collection: countries
    field: translations
    type: alias
    schema: null
    meta:
      collection: countries
      field: translations
      special:
        - translations
      interface: translations
      options: null
      display: null
      display_options: null
      readonly: false
      hidden: false
      sort: null
      width: full
      translations: null
      note: null
      conditions: null
      required: false
      group: null
  - collection: faqs
    field: translations
    type: alias
    schema: null
    meta:
      collection: faqs
      field: translations
      special:
        - translations
      interface: translations
      options:
        languageField: null
      display: translations
      display_options:
        template: '{{question}}'
        userLanguage: true
      readonly: false
      hidden: false
      sort: null
      width: full
      translations: null
      note: null
      conditions: null
      required: false
      group: null
  - collection: homepage
    field: translations
    type: alias
    schema: null
    meta:
      collection: homepage
      field: translations
      special:
        - translations
      interface: translations
      options: null
      display: null
      display_options: null
      readonly: false
      hidden: false
      sort: 2
      width: full
      translations: null
      note: null
      conditions: null
      required: false
      group: null
  - collection: languages
    field: translations
    type: alias
    schema: null
    meta:
      collection: languages
      field: translations
      special:
        - translations
      interface: translations
      options: null
      display: translations
      display_options:
        template: '{{label}}'
        userLanguage: true
      readonly: false
      hidden: false
      sort: null
      width: full
      translations: null
      note: null
      conditions: null
      required: false
      group: null
  - collection: nft_templates
    field: translations
    type: alias
    schema: null
    meta:
      collection: nft_templates
      field: translations
      special:
        - translations
      interface: translations
      options:
        languageTemplate: '{{name}}'
        translationsTemplate: '{{title}}'
      display: null
      display_options: null
      readonly: false
      hidden: false
      sort: null
      width: full
      translations: null
      note: null
      conditions: null
      required: false
      group: null
  - collection: homepage
    field: featured_packs
    type: alias
    schema: null
    meta:
      collection: homepage
      field: featured_packs
      special:
        - o2m
      interface: list-o2m
      options:
        template: '{{slug}}'
      display: null
      display_options: null
      readonly: false
      hidden: false
      sort: 5
      width: full
      translations: null
      note: null
      conditions: null
      required: false
      group: null
  - collection: pack_templates
    field: translations
    type: alias
    schema: null
    meta:
      collection: pack_templates
      field: translations
      special:
        - translations
      interface: translations
      options:
        languageTemplate: '{{name}}'
        translationsTemplate: '{{title}}'
      display: null
      display_options: null
      readonly: false
      hidden: false
      sort: null
      width: full
      translations: null
      note: null
      conditions: null
      required: false
      group: null
  - collection: pack_templates
    field: additional_images
    type: alias
    schema: null
    meta:
      collection: pack_templates
      field: additional_images
      special:
        - files
      interface: list-m2m
      options: null
      display: null
      display_options: null
      readonly: false
      hidden: false
      sort: null
      width: full
      translations: null
      note: Optional, additional preview images & files shown on the pack page.
      conditions: null
      required: false
      group: null
  - collection: pack_templates
    field: nft_templates
    type: alias
    schema: null
    meta:
      collection: pack_templates
      field: nft_templates
      special:
        - o2m
      interface: list-o2m
      options:
        enableCreate: false
        template: '{{unique_code}}'
      display: null
      display_options: null
      readonly: false
      hidden: false
      sort: null
      width: full
      translations:
        - language: en-US
          translation: NFT Templates
      note: null
      conditions:
        - name: No editing after publish
          rule:
            _and:
              - status:
                  _eq: published
              - id:
                  _nnull: true
          readonly: true
      required: false
      group: null
  - collection: page
    field: translations
    type: alias
    schema: null
    meta:
      collection: page
      field: translations
      special:
        - translations
      interface: translations
      options: null
      display: null
      display_options: null
      readonly: false
      hidden: false
      sort: null
      width: full
      translations: null
      note: null
      conditions: null
      required: false
      group: null
  - collection: rarities
    field: translations
    type: alias
    schema: null
    meta:
      collection: rarities
      field: translations
      special:
        - translations
      interface: translations
      options:
        languageTemplate: '{{name}}'
        translationsTemplate: '{{name}}'
      display: null
      display_options: null
      readonly: false
      hidden: false
      sort: null
      width: full
      translations: null
      note: null
      conditions: null
      required: false
      group: null
  - collection: sets
    field: translations
    type: alias
    schema: null
    meta:
      collection: sets
      field: translations
      special:
        - translations
      interface: translations
      options:
        languageTemplate: '{{name}}'
        translationsTemplate: '{{name}}'
      display: null
      display_options: null
      readonly: false
      hidden: false
      sort: null
      width: full
      translations: null
      note: null
      conditions: null
      required: false
      group: null
  - collection: sets
    field: nft_templates
    type: alias
    schema: null
    meta:
      collection: sets
      field: nft_templates
      special:
        - o2m
      interface: list-o2m
      options:
        enableCreate: false
        enableSelect: true
        template: '{{unique_code}}'
      display: null
      display_options: null
      readonly: false
      hidden: false
      sort: null
      width: full
      translations:
        - language: en-US
          translation: NFT Templates
      note: null
      conditions:
        - name: No editing after publish
          rule:
            _and:
              - status:
                  _eq: published
              - id:
                  _nnull: true
          readonly: true
      required: false
      group: null
  - collection: homepage
    field: featured_nfts
    type: alias
    schema: null
    meta:
      collection: homepage
      field: featured_nfts
      special:
        - o2m
      interface: list-o2m
      options:
        template: '{{unique_code}}'
      display: null
      display_options: null
      readonly: false
      hidden: false
      sort: 6
      width: full
      translations:
        - language: en-US
          translation: Featured NFTs
      note: null
      conditions: null
      required: false
      group: null
  - collection: countries
    field: translations
    type: alias
    schema: null
    meta:
      collection: countries
      field: translations
      special:
        - translations
      interface: translations
      options: null
      display: null
      display_options: null
      readonly: false
      hidden: false
      sort: null
      width: full
      translations: null
      note: null
      conditions: null
      required: false
      group: null
  - collection: application
    field: countries
    type: alias
    schema: null
    meta:
      collection: application
      field: countries
      special:
        - m2m
      interface: list-m2m
      options: null
      display: null
      display_options: null
      readonly: false
      hidden: false
      sort: null
      width: full
      translations: null
      note: null
      conditions: null
      required: false
      group: null
relations:
  - collection: application_countries
    field: countries_code
    related_collection: countries
    schema:
      table: application_countries
      column: countries_code
      foreign_key_table: countries
      foreign_key_column: code
      foreign_key_schema: public
      constraint_name: application_countries_countries_code_foreign
      on_update: NO ACTION
      on_delete: SET NULL
    meta:
      many_collection: application_countries
      many_field: countries_code
      one_collection: countries
      one_field: null
      one_collection_field: null
      one_allowed_collections: null
      junction_field: application_id
      sort_field: null
      one_deselect_action: nullify
  - collection: application_countries
    field: application_id
    related_collection: application
    schema:
      table: application_countries
      column: application_id
      foreign_key_table: application
      foreign_key_column: id
      foreign_key_schema: public
      constraint_name: application_countries_application_id_foreign
      on_update: NO ACTION
      on_delete: SET NULL
    meta:
      many_collection: application_countries
      many_field: application_id
      one_collection: application
      one_field: countries
      one_collection_field: null
      one_allowed_collections: null
      junction_field: countries_code
      sort_field: null
      one_deselect_action: nullify
  - collection: collections
    field: user_created
    related_collection: directus_users
    schema:
      table: collections
      column: user_created
      foreign_key_table: directus_users
      foreign_key_column: id
      foreign_key_schema: public
      constraint_name: collections_user_created_foreign
      on_update: NO ACTION
      on_delete: NO ACTION
    meta:
      many_collection: collections
      many_field: user_created
      one_collection: directus_users
      one_field: null
      one_collection_field: null
      one_allowed_collections: null
      junction_field: null
      sort_field: null
      one_deselect_action: nullify
  - collection: collections
    field: user_updated
    related_collection: directus_users
    schema:
      table: collections
      column: user_updated
      foreign_key_table: directus_users
      foreign_key_column: id
      foreign_key_schema: public
      constraint_name: collections_user_updated_foreign
      on_update: NO ACTION
      on_delete: NO ACTION
    meta:
      many_collection: collections
      many_field: user_updated
      one_collection: directus_users
      one_field: null
      one_collection_field: null
      one_allowed_collections: null
      junction_field: null
      sort_field: null
      one_deselect_action: nullify
  - collection: collections
    field: collection_image
    related_collection: directus_files
    schema:
      table: collections
      column: collection_image
      foreign_key_table: directus_files
      foreign_key_column: id
      foreign_key_schema: public
      constraint_name: collections_collection_image_foreign
      on_update: NO ACTION
      on_delete: NO ACTION
    meta:
      many_collection: collections
      many_field: collection_image
      one_collection: directus_files
      one_field: null
      one_collection_field: null
      one_allowed_collections: null
      junction_field: null
      sort_field: null
      one_deselect_action: nullify
  - collection: collections
    field: reward_image
    related_collection: directus_files
    schema:
      table: collections
      column: reward_image
      foreign_key_table: directus_files
      foreign_key_column: id
      foreign_key_schema: public
      constraint_name: collections_reward_image_foreign
      on_update: NO ACTION
      on_delete: NO ACTION
    meta:
      many_collection: collections
      many_field: reward_image
      one_collection: directus_files
      one_field: null
      one_collection_field: null
      one_allowed_collections: null
      junction_field: null
      sort_field: null
      one_deselect_action: nullify
  - collection: collections_translations
    field: collections_id
    related_collection: collections
    schema:
      table: collections_translations
      column: collections_id
      foreign_key_table: collections
      foreign_key_column: id
      foreign_key_schema: public
      constraint_name: collections_translations_collections_id_foreign
      on_update: NO ACTION
      on_delete: NO ACTION
    meta:
      many_collection: collections_translations
      many_field: collections_id
      one_collection: collections
      one_field: translations
      one_collection_field: null
      one_allowed_collections: null
      junction_field: languages_code
      sort_field: null
      one_deselect_action: nullify
  - collection: collections_translations
    field: languages_code
    related_collection: languages
    schema:
      table: collections_translations
      column: languages_code
      foreign_key_table: languages
      foreign_key_column: code
      foreign_key_schema: public
      constraint_name: collections_translations_languages_code_foreign
      on_update: NO ACTION
      on_delete: NO ACTION
    meta:
      many_collection: collections_translations
      many_field: languages_code
      one_collection: languages
      one_field: null
      one_collection_field: null
      one_allowed_collections: null
      junction_field: collections_id
      sort_field: null
      one_deselect_action: nullify
  - collection: countries_translations
    field: languages_code
    related_collection: languages
    schema:
      table: countries_translations
      column: languages_code
      foreign_key_table: languages
      foreign_key_column: code
      foreign_key_schema: public
      constraint_name: countries_translations_languages_code_foreign
      on_update: NO ACTION
      on_delete: NO ACTION
    meta:
      many_collection: countries_translations
      many_field: languages_code
      one_collection: languages
      one_field: null
      one_collection_field: null
      one_allowed_collections: null
      junction_field: countries_code
      sort_field: null
      one_deselect_action: nullify
  - collection: countries_translations
    field: countries_code
    related_collection: countries
    schema:
      table: countries_translations
      column: countries_code
      foreign_key_table: countries
      foreign_key_column: code
      foreign_key_schema: public
      constraint_name: countries_translations_countries_code_foreign
      on_update: NO ACTION
      on_delete: NO ACTION
    meta:
      many_collection: countries_translations
      many_field: countries_code
      one_collection: countries
      one_field: translations
      one_collection_field: null
      one_allowed_collections: null
      junction_field: languages_code
      sort_field: null
      one_deselect_action: nullify
  - collection: faqs_translations
    field: languages_code
    related_collection: languages
    schema:
      table: faqs_translations
      column: languages_code
      foreign_key_table: languages
      foreign_key_column: code
      foreign_key_schema: public
      constraint_name: faqs_translations_languages_code_foreign
      on_update: NO ACTION
      on_delete: SET NULL
    meta:
      many_collection: faqs_translations
      many_field: languages_code
      one_collection: languages
      one_field: null
      one_collection_field: null
      one_allowed_collections: null
      junction_field: faqs_id
      sort_field: null
      one_deselect_action: nullify
  - collection: faqs_translations
    field: faqs_id
    related_collection: faqs
    schema:
      table: faqs_translations
      column: faqs_id
      foreign_key_table: faqs
      foreign_key_column: id
      foreign_key_schema: public
      constraint_name: faqs_translations_faqs_id_foreign
      on_update: NO ACTION
      on_delete: SET NULL
    meta:
      many_collection: faqs_translations
      many_field: faqs_id
      one_collection: faqs
      one_field: translations
      one_collection_field: null
      one_allowed_collections: null
      junction_field: languages_code
      sort_field: null
      one_deselect_action: nullify
  - collection: homepage
    field: hero_banner
    related_collection: directus_files
    schema:
      table: homepage
      column: hero_banner
      foreign_key_table: directus_files
      foreign_key_column: id
      foreign_key_schema: public
      constraint_name: homepage_hero_banner_foreign
      on_update: NO ACTION
      on_delete: SET NULL
    meta:
      many_collection: homepage
      many_field: hero_banner
      one_collection: directus_files
      one_field: null
      one_collection_field: null
      one_allowed_collections: null
      junction_field: null
      sort_field: null
      one_deselect_action: nullify
  - collection: homepage
    field: hero_pack
    related_collection: pack_templates
    schema:
      table: homepage
      column: hero_pack
      foreign_key_table: pack_templates
      foreign_key_column: id
      foreign_key_schema: public
      constraint_name: homepage_hero_pack_foreign
      on_update: NO ACTION
      on_delete: SET NULL
    meta:
      many_collection: homepage
      many_field: hero_pack
      one_collection: pack_templates
      one_field: null
      one_collection_field: null
      one_allowed_collections: null
      junction_field: null
      sort_field: null
      one_deselect_action: nullify
  - collection: homepage_pack_templates
    field: pack_templates_id
    related_collection: pack_templates
    schema:
      table: homepage_pack_templates
      column: pack_templates_id
      foreign_key_table: pack_templates
      foreign_key_column: id
      foreign_key_schema: public
      constraint_name: homepage_pack_templates_pack_templates_id_foreign
      on_update: NO ACTION
      on_delete: SET NULL
    meta:
      many_collection: homepage_pack_templates
      many_field: pack_templates_id
      one_collection: pack_templates
      one_field: null
      one_collection_field: null
      one_allowed_collections: null
      junction_field: homepage_id
      sort_field: null
      one_deselect_action: nullify
  - collection: homepage_pack_templates
    field: homepage_id
    related_collection: homepage
    schema:
      table: homepage_pack_templates
      column: homepage_id
      foreign_key_table: homepage
      foreign_key_column: id
      foreign_key_schema: public
      constraint_name: homepage_pack_templates_homepage_id_foreign
      on_update: NO ACTION
      on_delete: SET NULL
    meta:
      many_collection: homepage_pack_templates
      many_field: homepage_id
      one_collection: homepage
      one_field: null
      one_collection_field: null
      one_allowed_collections: null
      junction_field: pack_templates_id
      sort_field: null
      one_deselect_action: nullify
  - collection: homepage_translations
    field: languages_code
    related_collection: languages
    schema:
      table: homepage_translations
      column: languages_code
      foreign_key_table: languages
      foreign_key_column: code
      foreign_key_schema: public
      constraint_name: homepage_translations_languages_code_foreign
      on_update: NO ACTION
      on_delete: SET NULL
    meta:
      many_collection: homepage_translations
      many_field: languages_code
      one_collection: languages
      one_field: null
      one_collection_field: null
      one_allowed_collections: null
      junction_field: homepage_id
      sort_field: null
      one_deselect_action: nullify
  - collection: homepage_translations
    field: homepage_id
    related_collection: homepage
    schema:
      table: homepage_translations
      column: homepage_id
      foreign_key_table: homepage
      foreign_key_column: id
      foreign_key_schema: public
      constraint_name: homepage_translations_homepage_id_foreign
      on_update: NO ACTION
      on_delete: SET NULL
    meta:
      many_collection: homepage_translations
      many_field: homepage_id
      one_collection: homepage
      one_field: translations
      one_collection_field: null
      one_allowed_collections: null
      junction_field: languages_code
      sort_field: null
      one_deselect_action: nullify
  - collection: languages_translations
    field: languages_code
    related_collection: languages
    schema:
      table: languages_translations
      column: languages_code
      foreign_key_table: languages
      foreign_key_column: code
      foreign_key_schema: public
      constraint_name: languages_translations_languages_code_foreign
      on_update: NO ACTION
      on_delete: SET NULL
    meta:
      many_collection: languages_translations
      many_field: languages_code
      one_collection: languages
      one_field: null
      one_collection_field: null
      one_allowed_collections: null
      junction_field: language_id
      sort_field: null
      one_deselect_action: nullify
  - collection: languages_translations
    field: language_id
    related_collection: languages
    schema:
      table: languages_translations
      column: language_id
      foreign_key_table: languages
      foreign_key_column: code
      foreign_key_schema: public
      constraint_name: languages_translations_language_id_foreign
      on_update: NO ACTION
      on_delete: SET NULL
    meta:
      many_collection: languages_translations
      many_field: language_id
      one_collection: languages
      one_field: translations
      one_collection_field: null
      one_allowed_collections: null
      junction_field: languages_code
      sort_field: null
      one_deselect_action: nullify
  - collection: nft_templates
    field: user_created
    related_collection: directus_users
    schema:
      table: nft_templates
      column: user_created
      foreign_key_table: directus_users
      foreign_key_column: id
      foreign_key_schema: public
      constraint_name: nft_templates_user_created_foreign
      on_update: NO ACTION
      on_delete: NO ACTION
    meta:
      many_collection: nft_templates
      many_field: user_created
      one_collection: directus_users
      one_field: null
      one_collection_field: null
      one_allowed_collections: null
      junction_field: null
      sort_field: null
      one_deselect_action: nullify
  - collection: nft_templates
    field: user_updated
    related_collection: directus_users
    schema:
      table: nft_templates
      column: user_updated
      foreign_key_table: directus_users
      foreign_key_column: id
      foreign_key_schema: public
      constraint_name: nft_templates_user_updated_foreign
      on_update: NO ACTION
      on_delete: NO ACTION
    meta:
      many_collection: nft_templates
      many_field: user_updated
      one_collection: directus_users
      one_field: null
      one_collection_field: null
      one_allowed_collections: null
      junction_field: null
      sort_field: null
      one_deselect_action: nullify
  - collection: nft_templates
    field: preview_image
    related_collection: directus_files
    schema:
      table: nft_templates
      column: preview_image
      foreign_key_table: directus_files
      foreign_key_column: id
      foreign_key_schema: public
      constraint_name: nft_templates_preview_image_foreign
      on_update: NO ACTION
      on_delete: NO ACTION
    meta:
      many_collection: nft_templates
      many_field: preview_image
      one_collection: directus_files
      one_field: null
      one_collection_field: null
      one_allowed_collections: null
      junction_field: null
      sort_field: null
      one_deselect_action: nullify
  - collection: nft_templates
    field: preview_video
    related_collection: directus_files
    schema:
      table: nft_templates
      column: preview_video
      foreign_key_table: directus_files
      foreign_key_column: id
      foreign_key_schema: public
      constraint_name: nft_templates_preview_video_foreign
      on_update: NO ACTION
      on_delete: NO ACTION
    meta:
      many_collection: nft_templates
      many_field: preview_video
      one_collection: directus_files
      one_field: null
      one_collection_field: null
      one_allowed_collections: null
      junction_field: null
      sort_field: null
      one_deselect_action: nullify
  - collection: nft_templates
    field: preview_audio
    related_collection: directus_files
    schema:
      table: nft_templates
      column: preview_audio
      foreign_key_table: directus_files
      foreign_key_column: id
      foreign_key_schema: public
      constraint_name: nft_templates_preview_audio_foreign
      on_update: NO ACTION
      on_delete: NO ACTION
    meta:
      many_collection: nft_templates
      many_field: preview_audio
      one_collection: directus_files
      one_field: null
      one_collection_field: null
      one_allowed_collections: null
      junction_field: null
      sort_field: null
      one_deselect_action: nullify
  - collection: nft_templates
    field: pack_template
    related_collection: pack_templates
    schema:
      table: nft_templates
      column: pack_template
      foreign_key_table: pack_templates
      foreign_key_column: id
      foreign_key_schema: public
      constraint_name: nft_templates_pack_template_foreign
      on_update: NO ACTION
      on_delete: NO ACTION
    meta:
      many_collection: nft_templates
      many_field: pack_template
      one_collection: pack_templates
      one_field: nft_templates
      one_collection_field: null
      one_allowed_collections: null
      junction_field: null
      sort_field: null
      one_deselect_action: nullify
  - collection: nft_templates
    field: rarity
    related_collection: rarities
    schema:
      table: nft_templates
      column: rarity
      foreign_key_table: rarities
      foreign_key_column: id
      foreign_key_schema: public
      constraint_name: nft_templates_rarity_foreign
      on_update: NO ACTION
      on_delete: NO ACTION
    meta:
      many_collection: nft_templates
      many_field: rarity
      one_collection: rarities
      one_field: nft_templates
      one_collection_field: null
      one_allowed_collections: null
      junction_field: null
      sort_field: null
      one_deselect_action: nullify
  - collection: nft_templates
    field: set
    related_collection: sets
    schema:
      table: nft_templates
      column: set
      foreign_key_table: sets
      foreign_key_column: id
      foreign_key_schema: public
      constraint_name: nft_templates_set_foreign
      on_update: NO ACTION
      on_delete: NO ACTION
    meta:
      many_collection: nft_templates
      many_field: set
      one_collection: sets
      one_field: nft_templates
      one_collection_field: null
      one_allowed_collections: null
      junction_field: null
      sort_field: null
      one_deselect_action: nullify
  - collection: nft_templates
    field: collection
    related_collection: collections
    schema:
      table: nft_templates
      column: collection
      foreign_key_table: collections
      foreign_key_column: id
      foreign_key_schema: public
      constraint_name: nft_templates_collection_foreign
      on_update: NO ACTION
      on_delete: NO ACTION
    meta:
      many_collection: nft_templates
      many_field: collection
      one_collection: collections
      one_field: nft_templates
      one_collection_field: null
      one_allowed_collections: null
      junction_field: null
      sort_field: null
      one_deselect_action: nullify
  - collection: nft_templates
    field: asset_file
    related_collection: directus_files
    schema:
      table: nft_templates
      column: asset_file
      foreign_key_table: directus_files
      foreign_key_column: id
      foreign_key_schema: public
      constraint_name: nft_templates_asset_file_foreign
      on_update: NO ACTION
      on_delete: NO ACTION
    meta:
      many_collection: nft_templates
      many_field: asset_file
      one_collection: directus_files
      one_field: null
      one_collection_field: null
      one_allowed_collections: null
      junction_field: null
      sort_field: null
      one_deselect_action: nullify
  - collection: nft_templates
    field: homepage
    related_collection: homepage
    schema:
      table: nft_templates
      column: homepage
      foreign_key_table: homepage
      foreign_key_column: id
      foreign_key_schema: public
      constraint_name: nft_templates_homepage_foreign
      on_update: NO ACTION
      on_delete: SET NULL
    meta:
      many_collection: nft_templates
      many_field: homepage
      one_collection: homepage
      one_field: featured_nfts
      one_collection_field: null
      one_allowed_collections: null
      junction_field: null
      sort_field: null
      one_deselect_action: nullify
  - collection: nft_templates_translations
    field: nft_templates_id
    related_collection: nft_templates
    schema:
      table: nft_templates_translations
      column: nft_templates_id
      foreign_key_table: nft_templates
      foreign_key_column: id
      foreign_key_schema: public
      constraint_name: nft_templates_translations_nft_templates_id_foreign
      on_update: NO ACTION
      on_delete: NO ACTION
    meta:
      many_collection: nft_templates_translations
      many_field: nft_templates_id
      one_collection: nft_templates
      one_field: translations
      one_collection_field: null
      one_allowed_collections: null
      junction_field: languages_code
      sort_field: null
      one_deselect_action: nullify
  - collection: nft_templates_translations
    field: languages_code
    related_collection: languages
    schema:
      table: nft_templates_translations
      column: languages_code
      foreign_key_table: languages
      foreign_key_column: code
      foreign_key_schema: public
      constraint_name: nft_templates_translations_languages_code_foreign
      on_update: NO ACTION
      on_delete: NO ACTION
    meta:
      many_collection: nft_templates_translations
      many_field: languages_code
      one_collection: languages
      one_field: null
      one_collection_field: null
      one_allowed_collections: null
      junction_field: nft_templates_id
      sort_field: null
      one_deselect_action: nullify
  - collection: pack_templates
    field: user_created
    related_collection: directus_users
    schema:
      table: pack_templates
      column: user_created
      foreign_key_table: directus_users
      foreign_key_column: id
      foreign_key_schema: public
      constraint_name: pack_templates_user_created_foreign
      on_update: NO ACTION
      on_delete: NO ACTION
    meta:
      many_collection: pack_templates
      many_field: user_created
      one_collection: directus_users
      one_field: null
      one_collection_field: null
      one_allowed_collections: null
      junction_field: null
      sort_field: null
      one_deselect_action: nullify
  - collection: pack_templates
    field: user_updated
    related_collection: directus_users
    schema:
      table: pack_templates
      column: user_updated
      foreign_key_table: directus_users
      foreign_key_column: id
      foreign_key_schema: public
      constraint_name: pack_templates_user_updated_foreign
      on_update: NO ACTION
      on_delete: NO ACTION
    meta:
      many_collection: pack_templates
      many_field: user_updated
      one_collection: directus_users
      one_field: null
      one_collection_field: null
      one_allowed_collections: null
      junction_field: null
      sort_field: null
      one_deselect_action: nullify
  - collection: pack_templates
    field: pack_image
    related_collection: directus_files
    schema:
      table: pack_templates
      column: pack_image
      foreign_key_table: directus_files
      foreign_key_column: id
      foreign_key_schema: public
      constraint_name: pack_templates_pack_image_foreign
      on_update: NO ACTION
      on_delete: NO ACTION
    meta:
      many_collection: pack_templates
      many_field: pack_image
      one_collection: directus_files
      one_field: null
      one_collection_field: null
      one_allowed_collections: null
      junction_field: null
      sort_field: null
      one_deselect_action: nullify
  - collection: pack_templates
    field: homepage
    related_collection: homepage
    schema:
      table: pack_templates
      column: homepage
      foreign_key_table: homepage
      foreign_key_column: id
      foreign_key_schema: public
      constraint_name: pack_templates_homepage_foreign
      on_update: NO ACTION
      on_delete: SET NULL
    meta:
      many_collection: pack_templates
      many_field: homepage
      one_collection: homepage
      one_field: featured_packs
      one_collection_field: null
      one_allowed_collections: null
      junction_field: null
      sort_field: null
      one_deselect_action: nullify
  - collection: pack_templates_directus_files
    field: directus_files_id
    related_collection: directus_files
    schema:
      table: pack_templates_directus_files
      column: directus_files_id
      foreign_key_table: directus_files
      foreign_key_column: id
      foreign_key_schema: public
      constraint_name: pack_templates_directus_files_directus_files_id_foreign
      on_update: NO ACTION
      on_delete: NO ACTION
    meta:
      many_collection: pack_templates_directus_files
      many_field: directus_files_id
      one_collection: directus_files
      one_field: null
      one_collection_field: null
      one_allowed_collections: null
      junction_field: pack_templates_id
      sort_field: null
      one_deselect_action: nullify
  - collection: pack_templates_directus_files
    field: pack_templates_id
    related_collection: pack_templates
    schema:
      table: pack_templates_directus_files
      column: pack_templates_id
      foreign_key_table: pack_templates
      foreign_key_column: id
      foreign_key_schema: public
      constraint_name: pack_templates_directus_files_pack_templates_id_foreign
      on_update: NO ACTION
      on_delete: NO ACTION
    meta:
      many_collection: pack_templates_directus_files
      many_field: pack_templates_id
      one_collection: pack_templates
      one_field: additional_images
      one_collection_field: null
      one_allowed_collections: null
      junction_field: directus_files_id
      sort_field: sort
      one_deselect_action: nullify
  - collection: pack_templates_translations
    field: pack_templates_id
    related_collection: pack_templates
    schema:
      table: pack_templates_translations
      column: pack_templates_id
      foreign_key_table: pack_templates
      foreign_key_column: id
      foreign_key_schema: public
      constraint_name: pack_templates_translations_pack_templates_id_foreign
      on_update: NO ACTION
      on_delete: NO ACTION
    meta:
      many_collection: pack_templates_translations
      many_field: pack_templates_id
      one_collection: pack_templates
      one_field: translations
      one_collection_field: null
      one_allowed_collections: null
      junction_field: languages_code
      sort_field: null
      one_deselect_action: nullify
  - collection: pack_templates_translations
    field: languages_code
    related_collection: languages
    schema:
      table: pack_templates_translations
      column: languages_code
      foreign_key_table: languages
      foreign_key_column: code
      foreign_key_schema: public
      constraint_name: pack_templates_translations_languages_code_foreign
      on_update: NO ACTION
      on_delete: NO ACTION
    meta:
      many_collection: pack_templates_translations
      many_field: languages_code
      one_collection: languages
      one_field: null
      one_collection_field: null
      one_allowed_collections: null
      junction_field: pack_templates_id
      sort_field: null
      one_deselect_action: nullify
  - collection: page_translations
    field: languages_code
    related_collection: languages
    schema:
      table: page_translations
      column: languages_code
      foreign_key_table: languages
      foreign_key_column: code
      foreign_key_schema: public
      constraint_name: page_translations_languages_code_foreign
      on_update: NO ACTION
      on_delete: SET NULL
    meta:
      many_collection: page_translations
      many_field: languages_code
      one_collection: languages
      one_field: null
      one_collection_field: null
      one_allowed_collections: null
      junction_field: page_id
      sort_field: null
      one_deselect_action: nullify
  - collection: page_translations
    field: page_id
    related_collection: page
    schema:
      table: page_translations
      column: page_id
      foreign_key_table: page
      foreign_key_column: id
      foreign_key_schema: public
      constraint_name: page_translations_page_id_foreign
      on_update: NO ACTION
      on_delete: SET NULL
    meta:
      many_collection: page_translations
      many_field: page_id
      one_collection: page
      one_field: translations
      one_collection_field: null
      one_allowed_collections: null
      junction_field: languages_code
      sort_field: null
      one_deselect_action: nullify
  - collection: rarities
    field: user_created
    related_collection: directus_users
    schema:
      table: rarities
      column: user_created
      foreign_key_table: directus_users
      foreign_key_column: id
      foreign_key_schema: public
      constraint_name: rarities_user_created_foreign
      on_update: NO ACTION
      on_delete: NO ACTION
    meta:
      many_collection: rarities
      many_field: user_created
      one_collection: directus_users
      one_field: null
      one_collection_field: null
      one_allowed_collections: null
      junction_field: null
      sort_field: null
      one_deselect_action: nullify
  - collection: rarities
    field: user_updated
    related_collection: directus_users
    schema:
      table: rarities
      column: user_updated
      foreign_key_table: directus_users
      foreign_key_column: id
      foreign_key_schema: public
      constraint_name: rarities_user_updated_foreign
      on_update: NO ACTION
      on_delete: NO ACTION
    meta:
      many_collection: rarities
      many_field: user_updated
      one_collection: directus_users
      one_field: null
      one_collection_field: null
      one_allowed_collections: null
      junction_field: null
      sort_field: null
      one_deselect_action: nullify
  - collection: rarities_translations
    field: rarities_id
    related_collection: rarities
    schema:
      table: rarities_translations
      column: rarities_id
      foreign_key_table: rarities
      foreign_key_column: id
      foreign_key_schema: public
      constraint_name: rarities_translations_rarities_id_foreign
      on_update: NO ACTION
      on_delete: NO ACTION
    meta:
      many_collection: rarities_translations
      many_field: rarities_id
      one_collection: rarities
      one_field: translations
      one_collection_field: null
      one_allowed_collections: null
      junction_field: languages_code
      sort_field: null
      one_deselect_action: nullify
  - collection: rarities_translations
    field: languages_code
    related_collection: languages
    schema:
      table: rarities_translations
      column: languages_code
      foreign_key_table: languages
      foreign_key_column: code
      foreign_key_schema: public
      constraint_name: rarities_translations_languages_code_foreign
      on_update: NO ACTION
      on_delete: NO ACTION
    meta:
      many_collection: rarities_translations
      many_field: languages_code
      one_collection: languages
      one_field: null
      one_collection_field: null
      one_allowed_collections: null
      junction_field: rarities_id
      sort_field: null
      one_deselect_action: nullify
  - collection: sets
    field: user_created
    related_collection: directus_users
    schema:
      table: sets
      column: user_created
      foreign_key_table: directus_users
      foreign_key_column: id
      foreign_key_schema: public
      constraint_name: sets_user_created_foreign
      on_update: NO ACTION
      on_delete: NO ACTION
    meta:
      many_collection: sets
      many_field: user_created
      one_collection: directus_users
      one_field: null
      one_collection_field: null
      one_allowed_collections: null
      junction_field: null
      sort_field: null
      one_deselect_action: nullify
  - collection: sets
    field: user_updated
    related_collection: directus_users
    schema:
      table: sets
      column: user_updated
      foreign_key_table: directus_users
      foreign_key_column: id
      foreign_key_schema: public
      constraint_name: sets_user_updated_foreign
      on_update: NO ACTION
      on_delete: NO ACTION
    meta:
      many_collection: sets
      many_field: user_updated
      one_collection: directus_users
      one_field: null
      one_collection_field: null
      one_allowed_collections: null
      junction_field: null
      sort_field: null
      one_deselect_action: nullify
  - collection: sets
    field: collection
    related_collection: collections
    schema:
      table: sets
      column: collection
      foreign_key_table: collections
      foreign_key_column: id
      foreign_key_schema: public
      constraint_name: sets_collection_foreign
      on_update: NO ACTION
      on_delete: NO ACTION
    meta:
      many_collection: sets
      many_field: collection
      one_collection: collections
      one_field: sets
      one_collection_field: null
      one_allowed_collections: null
      junction_field: null
      sort_field: null
      one_deselect_action: nullify
  - collection: sets_translations
    field: sets_id
    related_collection: sets
    schema:
      table: sets_translations
      column: sets_id
      foreign_key_table: sets
      foreign_key_column: id
      foreign_key_schema: public
      constraint_name: sets_translations_sets_id_foreign
      on_update: NO ACTION
      on_delete: NO ACTION
    meta:
      many_collection: sets_translations
      many_field: sets_id
      one_collection: sets
      one_field: translations
      one_collection_field: null
      one_allowed_collections: null
      junction_field: languages_code
      sort_field: null
      one_deselect_action: nullify
  - collection: sets_translations
    field: languages_code
    related_collection: languages
    schema:
      table: sets_translations
      column: languages_code
      foreign_key_table: languages
      foreign_key_column: code
      foreign_key_schema: public
      constraint_name: sets_translations_languages_code_foreign
      on_update: NO ACTION
      on_delete: NO ACTION
    meta:
      many_collection: sets_translations
      many_field: languages_code
      one_collection: languages
      one_field: null
      one_collection_field: null
      one_allowed_collections: null
      junction_field: sets_id
      sort_field: null
<<<<<<< HEAD
      one_deselect_action: nullify
  - collection: homepage_translations
    field: languages_code
    related_collection: languages
    schema:
      table: homepage_translations
      column: languages_code
      foreign_key_table: languages
      foreign_key_column: code
      foreign_key_schema: public
      constraint_name: homepage_translations_languages_code_foreign
      on_update: NO ACTION
      on_delete: SET NULL
    meta:
      many_collection: homepage_translations
      many_field: languages_code
      one_collection: languages
      one_field: null
      one_collection_field: null
      one_allowed_collections: null
      junction_field: homepage_id
      sort_field: null
      one_deselect_action: nullify
  - collection: homepage_translations
    field: homepage_id
    related_collection: homepage
    schema:
      table: homepage_translations
      column: homepage_id
      foreign_key_table: homepage
      foreign_key_column: id
      foreign_key_schema: public
      constraint_name: homepage_translations_homepage_id_foreign
      on_update: NO ACTION
      on_delete: SET NULL
    meta:
      many_collection: homepage_translations
      many_field: homepage_id
      one_collection: homepage
      one_field: translations
      one_collection_field: null
      one_allowed_collections: null
      junction_field: languages_code
      sort_field: null
      one_deselect_action: nullify
  - collection: pack_templates
    field: homepage
    related_collection: homepage
    schema:
      table: pack_templates
      column: homepage
      foreign_key_table: homepage
      foreign_key_column: id
      foreign_key_schema: public
      constraint_name: pack_templates_homepage_foreign
      on_update: NO ACTION
      on_delete: SET NULL
    meta:
      many_collection: pack_templates
      many_field: homepage
      one_collection: homepage
      one_field: featured_packs
      one_collection_field: null
      one_allowed_collections: null
      junction_field: null
      sort_field: null
      one_deselect_action: nullify
  - collection: nft_templates
    field: homepage
    related_collection: homepage
    schema:
      table: nft_templates
      column: homepage
      foreign_key_table: homepage
      foreign_key_column: id
      foreign_key_schema: public
      constraint_name: nft_templates_homepage_foreign
      on_update: NO ACTION
      on_delete: SET NULL
    meta:
      many_collection: nft_templates
      many_field: homepage
      one_collection: homepage
      one_field: featured_nfts
      one_collection_field: null
      one_allowed_collections: null
      junction_field: null
      sort_field: null
      one_deselect_action: nullify
  - collection: homepage
    field: hero_banner
    related_collection: directus_files
    schema:
      table: homepage
      column: hero_banner
      foreign_key_table: directus_files
      foreign_key_column: id
      foreign_key_schema: public
      constraint_name: homepage_hero_banner_foreign
      on_update: NO ACTION
      on_delete: SET NULL
    meta:
      many_collection: homepage
      many_field: hero_banner
      one_collection: directus_files
      one_field: null
      one_collection_field: null
      one_allowed_collections: null
      junction_field: null
      sort_field: null
      one_deselect_action: nullify
  - collection: homepage_pack_templates
    field: pack_templates_id
    related_collection: pack_templates
    schema:
      table: homepage_pack_templates
      column: pack_templates_id
      foreign_key_table: pack_templates
      foreign_key_column: id
      foreign_key_schema: public
      constraint_name: homepage_pack_templates_pack_templates_id_foreign
      on_update: NO ACTION
      on_delete: SET NULL
    meta:
      many_collection: homepage_pack_templates
      many_field: pack_templates_id
      one_collection: pack_templates
      one_field: null
      one_collection_field: null
      one_allowed_collections: null
      junction_field: homepage_id
      sort_field: null
      one_deselect_action: nullify
  - collection: homepage_pack_templates
    field: homepage_id
    related_collection: homepage
    schema:
      table: homepage_pack_templates
      column: homepage_id
      foreign_key_table: homepage
      foreign_key_column: id
      foreign_key_schema: public
      constraint_name: homepage_pack_templates_homepage_id_foreign
      on_update: NO ACTION
      on_delete: SET NULL
    meta:
      many_collection: homepage_pack_templates
      many_field: homepage_id
      one_collection: homepage
      one_field: null
      one_collection_field: null
      one_allowed_collections: null
      junction_field: pack_templates_id
      sort_field: null
      one_deselect_action: nullify
  - collection: homepage
    field: hero_pack
    related_collection: pack_templates
    schema:
      table: homepage
      column: hero_pack
      foreign_key_table: pack_templates
      foreign_key_column: id
      foreign_key_schema: public
      constraint_name: homepage_hero_pack_foreign
      on_update: NO ACTION
      on_delete: SET NULL
    meta:
      many_collection: homepage
      many_field: hero_pack
      one_collection: pack_templates
      one_field: null
      one_collection_field: null
      one_allowed_collections: null
      junction_field: null
      sort_field: null
      one_deselect_action: nullify
  - collection: countries_translations
    field: languages_code
    related_collection: languages
    schema:
      table: countries_translations
      column: languages_code
      foreign_key_table: languages
      foreign_key_column: code
      foreign_key_schema: public
      constraint_name: countries_translations_languages_code_foreign
      on_update: NO ACTION
      on_delete: NO ACTION
    meta:
      many_collection: countries_translations
      many_field: languages_code
      one_collection: languages
      one_field: null
      one_collection_field: null
      one_allowed_collections: null
      junction_field: countries_code
      sort_field: null
      one_deselect_action: nullify
  - collection: countries_translations
    field: countries_code
    related_collection: countries
    schema:
      table: countries_translations
      column: countries_code
      foreign_key_table: countries
      foreign_key_column: code
      foreign_key_schema: public
      constraint_name: countries_translations_countries_code_foreign
      on_update: NO ACTION
      on_delete: NO ACTION
    meta:
      many_collection: countries_translations
      many_field: countries_code
      one_collection: countries
      one_field: translations
      one_collection_field: null
      one_allowed_collections: null
      junction_field: languages_code
      sort_field: null
      one_deselect_action: nullify
  - collection: application_countries
    field: countries_code
    related_collection: countries
    schema:
      table: application_countries
      column: countries_code
      foreign_key_table: countries
      foreign_key_column: code
      foreign_key_schema: public
      constraint_name: application_countries_countries_code_foreign
      on_update: NO ACTION
      on_delete: SET NULL
    meta:
      many_collection: application_countries
      many_field: countries_code
      one_collection: countries
      one_field: null
      one_collection_field: null
      one_allowed_collections: null
      junction_field: application_id
      sort_field: null
      one_deselect_action: nullify
  - collection: application_countries
    field: application_id
    related_collection: application
    schema:
      table: application_countries
      column: application_id
      foreign_key_table: application
      foreign_key_column: id
      foreign_key_schema: public
      constraint_name: application_countries_application_id_foreign
      on_update: NO ACTION
      on_delete: SET NULL
    meta:
      many_collection: application_countries
      many_field: application_id
      one_collection: application
      one_field: countries
      one_collection_field: null
      one_allowed_collections: null
      junction_field: countries_code
      sort_field: null
=======
>>>>>>> eab06483
      one_deselect_action: nullify<|MERGE_RESOLUTION|>--- conflicted
+++ resolved
@@ -1955,167 +1955,6 @@
       field: id
       special: null
       interface: null
-<<<<<<< HEAD
-      options: null
-      display: null
-      display_options: null
-      readonly: false
-      hidden: true
-      sort: null
-      width: full
-      translations: null
-      note: null
-      conditions: null
-      required: false
-      group: null
-  - collection: countries_translations
-    field: countries_code
-    type: string
-    schema:
-      name: countries_code
-      table: countries_translations
-      data_type: character varying
-      default_value: null
-      generation_expression: null
-      max_length: 255
-      numeric_precision: null
-      numeric_scale: null
-      is_generated: false
-      is_nullable: true
-      is_unique: false
-      is_primary_key: false
-      has_auto_increment: false
-      comment: null
-      schema: public
-      foreign_key_schema: public
-      foreign_key_table: countries
-      foreign_key_column: code
-    meta:
-      collection: countries_translations
-      field: countries_code
-      special: null
-      interface: null
-      options: null
-      display: null
-      display_options: null
-      readonly: false
-      hidden: true
-      sort: null
-      width: full
-      translations: null
-      note: null
-      conditions: null
-      required: false
-      group: null
-  - collection: countries_translations
-    field: languages_code
-    type: string
-    schema:
-      name: languages_code
-      table: countries_translations
-      data_type: character varying
-      default_value: null
-      generation_expression: null
-      max_length: 255
-      numeric_precision: null
-      numeric_scale: null
-      is_generated: false
-      is_nullable: true
-      is_unique: false
-      is_primary_key: false
-      has_auto_increment: false
-      comment: null
-      schema: public
-      foreign_key_schema: public
-      foreign_key_table: languages
-      foreign_key_column: code
-    meta:
-      collection: countries_translations
-      field: languages_code
-      special: null
-      interface: null
-      options: null
-      display: null
-      display_options: null
-      readonly: false
-      hidden: true
-      sort: null
-      width: full
-      translations: null
-      note: null
-      conditions: null
-      required: false
-      group: null
-  - collection: countries_translations
-    field: title
-    type: string
-    schema:
-      name: title
-      table: countries_translations
-      data_type: character varying
-      default_value: null
-      generation_expression: null
-      max_length: 255
-      numeric_precision: null
-      numeric_scale: null
-      is_generated: false
-      is_nullable: true
-      is_unique: false
-      is_primary_key: false
-      has_auto_increment: false
-      comment: null
-      schema: public
-      foreign_key_schema: null
-      foreign_key_table: null
-      foreign_key_column: null
-    meta:
-      collection: countries_translations
-      field: title
-      special: null
-      interface: input
-      options:
-        iconLeft: drive_file_rename_outline
-      display: null
-      display_options: null
-      readonly: false
-      hidden: false
-      sort: null
-      width: full
-      translations: null
-      note: null
-      conditions: null
-      required: false
-      group: null
-  - collection: faqs
-    field: id
-    type: uuid
-    schema:
-      name: id
-      table: application
-      data_type: uuid
-      default_value: null
-      generation_expression: null
-      max_length: null
-      numeric_precision: null
-      numeric_scale: null
-      is_generated: false
-      is_nullable: false
-      is_unique: true
-      is_primary_key: true
-      has_auto_increment: false
-      comment: null
-      schema: public
-      foreign_key_schema: null
-      foreign_key_table: null
-      foreign_key_column: null
-    meta:
-      collection: application
-      field: id
-      special:
-        - uuid
-      interface: input
-=======
->>>>>>> eab06483
       options: null
       display: null
       display_options: null
@@ -8790,271 +8629,4 @@
       one_allowed_collections: null
       junction_field: sets_id
       sort_field: null
-<<<<<<< HEAD
-      one_deselect_action: nullify
-  - collection: homepage_translations
-    field: languages_code
-    related_collection: languages
-    schema:
-      table: homepage_translations
-      column: languages_code
-      foreign_key_table: languages
-      foreign_key_column: code
-      foreign_key_schema: public
-      constraint_name: homepage_translations_languages_code_foreign
-      on_update: NO ACTION
-      on_delete: SET NULL
-    meta:
-      many_collection: homepage_translations
-      many_field: languages_code
-      one_collection: languages
-      one_field: null
-      one_collection_field: null
-      one_allowed_collections: null
-      junction_field: homepage_id
-      sort_field: null
-      one_deselect_action: nullify
-  - collection: homepage_translations
-    field: homepage_id
-    related_collection: homepage
-    schema:
-      table: homepage_translations
-      column: homepage_id
-      foreign_key_table: homepage
-      foreign_key_column: id
-      foreign_key_schema: public
-      constraint_name: homepage_translations_homepage_id_foreign
-      on_update: NO ACTION
-      on_delete: SET NULL
-    meta:
-      many_collection: homepage_translations
-      many_field: homepage_id
-      one_collection: homepage
-      one_field: translations
-      one_collection_field: null
-      one_allowed_collections: null
-      junction_field: languages_code
-      sort_field: null
-      one_deselect_action: nullify
-  - collection: pack_templates
-    field: homepage
-    related_collection: homepage
-    schema:
-      table: pack_templates
-      column: homepage
-      foreign_key_table: homepage
-      foreign_key_column: id
-      foreign_key_schema: public
-      constraint_name: pack_templates_homepage_foreign
-      on_update: NO ACTION
-      on_delete: SET NULL
-    meta:
-      many_collection: pack_templates
-      many_field: homepage
-      one_collection: homepage
-      one_field: featured_packs
-      one_collection_field: null
-      one_allowed_collections: null
-      junction_field: null
-      sort_field: null
-      one_deselect_action: nullify
-  - collection: nft_templates
-    field: homepage
-    related_collection: homepage
-    schema:
-      table: nft_templates
-      column: homepage
-      foreign_key_table: homepage
-      foreign_key_column: id
-      foreign_key_schema: public
-      constraint_name: nft_templates_homepage_foreign
-      on_update: NO ACTION
-      on_delete: SET NULL
-    meta:
-      many_collection: nft_templates
-      many_field: homepage
-      one_collection: homepage
-      one_field: featured_nfts
-      one_collection_field: null
-      one_allowed_collections: null
-      junction_field: null
-      sort_field: null
-      one_deselect_action: nullify
-  - collection: homepage
-    field: hero_banner
-    related_collection: directus_files
-    schema:
-      table: homepage
-      column: hero_banner
-      foreign_key_table: directus_files
-      foreign_key_column: id
-      foreign_key_schema: public
-      constraint_name: homepage_hero_banner_foreign
-      on_update: NO ACTION
-      on_delete: SET NULL
-    meta:
-      many_collection: homepage
-      many_field: hero_banner
-      one_collection: directus_files
-      one_field: null
-      one_collection_field: null
-      one_allowed_collections: null
-      junction_field: null
-      sort_field: null
-      one_deselect_action: nullify
-  - collection: homepage_pack_templates
-    field: pack_templates_id
-    related_collection: pack_templates
-    schema:
-      table: homepage_pack_templates
-      column: pack_templates_id
-      foreign_key_table: pack_templates
-      foreign_key_column: id
-      foreign_key_schema: public
-      constraint_name: homepage_pack_templates_pack_templates_id_foreign
-      on_update: NO ACTION
-      on_delete: SET NULL
-    meta:
-      many_collection: homepage_pack_templates
-      many_field: pack_templates_id
-      one_collection: pack_templates
-      one_field: null
-      one_collection_field: null
-      one_allowed_collections: null
-      junction_field: homepage_id
-      sort_field: null
-      one_deselect_action: nullify
-  - collection: homepage_pack_templates
-    field: homepage_id
-    related_collection: homepage
-    schema:
-      table: homepage_pack_templates
-      column: homepage_id
-      foreign_key_table: homepage
-      foreign_key_column: id
-      foreign_key_schema: public
-      constraint_name: homepage_pack_templates_homepage_id_foreign
-      on_update: NO ACTION
-      on_delete: SET NULL
-    meta:
-      many_collection: homepage_pack_templates
-      many_field: homepage_id
-      one_collection: homepage
-      one_field: null
-      one_collection_field: null
-      one_allowed_collections: null
-      junction_field: pack_templates_id
-      sort_field: null
-      one_deselect_action: nullify
-  - collection: homepage
-    field: hero_pack
-    related_collection: pack_templates
-    schema:
-      table: homepage
-      column: hero_pack
-      foreign_key_table: pack_templates
-      foreign_key_column: id
-      foreign_key_schema: public
-      constraint_name: homepage_hero_pack_foreign
-      on_update: NO ACTION
-      on_delete: SET NULL
-    meta:
-      many_collection: homepage
-      many_field: hero_pack
-      one_collection: pack_templates
-      one_field: null
-      one_collection_field: null
-      one_allowed_collections: null
-      junction_field: null
-      sort_field: null
-      one_deselect_action: nullify
-  - collection: countries_translations
-    field: languages_code
-    related_collection: languages
-    schema:
-      table: countries_translations
-      column: languages_code
-      foreign_key_table: languages
-      foreign_key_column: code
-      foreign_key_schema: public
-      constraint_name: countries_translations_languages_code_foreign
-      on_update: NO ACTION
-      on_delete: NO ACTION
-    meta:
-      many_collection: countries_translations
-      many_field: languages_code
-      one_collection: languages
-      one_field: null
-      one_collection_field: null
-      one_allowed_collections: null
-      junction_field: countries_code
-      sort_field: null
-      one_deselect_action: nullify
-  - collection: countries_translations
-    field: countries_code
-    related_collection: countries
-    schema:
-      table: countries_translations
-      column: countries_code
-      foreign_key_table: countries
-      foreign_key_column: code
-      foreign_key_schema: public
-      constraint_name: countries_translations_countries_code_foreign
-      on_update: NO ACTION
-      on_delete: NO ACTION
-    meta:
-      many_collection: countries_translations
-      many_field: countries_code
-      one_collection: countries
-      one_field: translations
-      one_collection_field: null
-      one_allowed_collections: null
-      junction_field: languages_code
-      sort_field: null
-      one_deselect_action: nullify
-  - collection: application_countries
-    field: countries_code
-    related_collection: countries
-    schema:
-      table: application_countries
-      column: countries_code
-      foreign_key_table: countries
-      foreign_key_column: code
-      foreign_key_schema: public
-      constraint_name: application_countries_countries_code_foreign
-      on_update: NO ACTION
-      on_delete: SET NULL
-    meta:
-      many_collection: application_countries
-      many_field: countries_code
-      one_collection: countries
-      one_field: null
-      one_collection_field: null
-      one_allowed_collections: null
-      junction_field: application_id
-      sort_field: null
-      one_deselect_action: nullify
-  - collection: application_countries
-    field: application_id
-    related_collection: application
-    schema:
-      table: application_countries
-      column: application_id
-      foreign_key_table: application
-      foreign_key_column: id
-      foreign_key_schema: public
-      constraint_name: application_countries_application_id_foreign
-      on_update: NO ACTION
-      on_delete: SET NULL
-    meta:
-      many_collection: application_countries
-      many_field: application_id
-      one_collection: application
-      one_field: countries
-      one_collection_field: null
-      one_allowed_collections: null
-      junction_field: countries_code
-      sort_field: null
-=======
->>>>>>> eab06483
       one_deselect_action: nullify