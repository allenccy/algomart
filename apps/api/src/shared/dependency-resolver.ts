--- conflicted
+++ resolved
@@ -217,16 +217,15 @@
     AuctionsService.name,
     (c) => new AuctionsService(c.get<AlgorandAdapter>(AlgorandAdapter.name))
   )
-<<<<<<< HEAD
 
   resolver.set(
     DirectusPageService.name,
     (c) => new DirectusPageService(c.get<DirectusAdapter>(DirectusAdapter.name))
-=======
+  )
+
   resolver.set(
     LanguagesService.name,
     (c) => new LanguagesService(c.get<DirectusAdapter>(DirectusAdapter.name))
->>>>>>> c9b808e0
   )
   return resolver
 }