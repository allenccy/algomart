--- conflicted
+++ resolved
@@ -1,4 +1,4 @@
-import { generateHealthRoutes } from '@algomart/shared/modules'
+import { generateHealthRoutes } from '@algomart/shared/adapters'
 import {
   fastifyContainerPlugin,
   fastifyKnexPlugin,
@@ -29,7 +29,7 @@
 
 export interface AppConfig {
   knexMain: Knex.Config
-  knexRead: Knex.Config
+  knexRead?: Knex.Config
   fastify?: FastifyServerOptions
   container: DependencyResolver
 }
@@ -68,20 +68,17 @@
   await app.register(fastifySensible)
 
   // Our Plugins
-<<<<<<< HEAD
-  await app.register(fastifyKnex, { knex: config.knexMain, name: 'knexMain' })
-  await app.register(fastifyKnex, {
-    knex: config.knexRead,
-    name: 'knexRead',
-    readReplica: true,
-  })
-  await app.register(fastifyContainer, { container: config.container })
-  await app.register(fastifyTransaction)
-=======
-  await app.register(fastifyKnexPlugin, { knex: config.knex })
+  await app.register(fastifyKnexPlugin, {
+    knex: config.knexMain,
+    name: 'knexMain',
+  }),
+    await app.register(fastifyKnexPlugin, {
+      knex: config.knexRead,
+      name: 'knexRead',
+      readReplica: true,
+    })
   await app.register(fastifyContainerPlugin, { container: config.container })
   await app.register(fastifyTransactionPlugin)
->>>>>>> d1fbae7c
 
   // Decorators
   // no decorators yet
