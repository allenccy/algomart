import { Knex } from 'knex'
import { Transaction } from 'objection'
import pino from 'pino'
import { enc, SHA256 } from 'crypto-js'
import * as Currencies from '@dinero.js/currencies'
import { enc, SHA256 } from 'crypto-js'
import { v4 as uuid } from 'uuid'

import {
  CirclePaymentErrorCode,
  CirclePaymentQueryType,
  CirclePaymentSourceType,
  CirclePaymentVerificationOptions,
  CreateBankAccount,
  CreateCard,
  CreatePayment,
  CreateTransferPayment,
  PaymentQuerystring,
  DEFAULT_CURRENCY,
  DEFAULT_LOCALE,
  EventAction,
  EventEntityType,
  NotificationType,
  OwnerExternalId,
  PackType,
  PaymentBankAccountStatus,
  PaymentCardStatus,
  PaymentQuerystring,
  Payments,
  PaymentSortField,
  PaymentsQuerystring,
  PaymentStatus,
  SendBankAccountInstructions,
  SortDirection,
  ToPaymentBase,
  UpdatePayment,
  UpdatePaymentCard,
  UserAccount,
  WirePayment,
} from '@algomart/schemas'

import PacksService from './packs.service'
import I18nService from './i18n.service'
import NotificationsService from './notifications.service'
import { CircleAdapter } from '@algomart/shared/adapters'

import {
  UserAccountModel,
  BidModel,
  EventModel,
  PackModel,
  PaymentModel,
  PaymentBankAccountModel,
  PaymentCardModel,
} from '@algomart/shared/models'

import {
  convertFromUSD,
  convertToUSD,
  isGreaterThanOrEqual,
  formatFloatToInt,
  formatIntToFloat,
  invariant,
  poll,
  userInvariant,
  poll,
} from '@algomart/shared/utils'

export default class PaymentsService {
  logger: pino.Logger<unknown>

  constructor(
    private readonly circle: CircleAdapter,
    private readonly i18nService: I18nService,
    private readonly notifications: NotificationsService,
    private readonly packs: PacksService,
    private currency: Currencies.Currency<number>,
    logger: pino.Logger<unknown>
  ) {
    this.logger = logger.child({ context: this.constructor.name })
  }

  async getPublicKey() {
    try {
      const publicKey = await this.circle.getPublicKey()
      return publicKey
    } catch {
      return null
    }
  }

  async getPayments(
    {
      locale = DEFAULT_LOCALE,
      page = 1,
      pageSize = 10,
      packId,
      packSlug,
      payerExternalId,
      payerUsername,
      sortBy = PaymentSortField.UpdatedAt,
      sortDirection = SortDirection.Ascending,
    }: PaymentsQuerystring,
    trx?: Transaction,
    knexRead?: Knex
  ): Promise<Payments> {
    let account: UserAccount
    userInvariant(page > 0, 'page must be greater than 0')
    userInvariant(
      pageSize > 0 || pageSize === -1,
      'pageSize must be greater than 0'
    )
    userInvariant(
      [
        PaymentSortField.UpdatedAt,
        PaymentSortField.CreatedAt,
        PaymentSortField.Status,
      ].includes(sortBy),
      'sortBy must be one of createdAt, updatedAt, or status'
    )
    userInvariant(
      [SortDirection.Ascending, SortDirection.Descending].includes(
        sortDirection
      ),
      'sortDirection must be one of asc or desc'
    )

    // Find payer
    const userIdentifier = payerExternalId || payerUsername
    const field = payerUsername ? 'username' : 'externalId'
    if (userIdentifier) {
      account = await UserAccountModel.query()
        .findOne(field, '=', userIdentifier)
        .select('id')
      userInvariant(account, 'user not found', 404)
    }

    const packIds = []
    const packLookup = new Map()

    // Add pack ID to packs array if available
    if (packId) {
      const packDetails = await this.packs.getPackById(packId)
      const packTemplates = await this.packs.getPublishedPacksByTemplateIds(
        [packDetails.templateId],
        locale,
        knexRead
      )
      const packTemplate = packTemplates.find(
        (t) => t.templateId === packDetails.templateId
      )
      if (packTemplate) {
        packIds.push(packId)
        packLookup.set(packId, {
          ...packTemplate,
          ...packDetails,
        })
      }
    }

    // Find packs and add pack IDs to array if available
    const packTemplate = await this.packs.getPublishedPackBySlug(
      packSlug,
      locale,
      knexRead
    )
    const templateLookup = new Map([[packTemplate.templateId, packTemplate]])
    const packList = await PackModel.query()
      .where('templateId', packTemplate.templateId)
      .withGraphFetched('activeBid')

    packList.map((p) => {
      packIds.push(p.id)
      packLookup.set(p.id, {
        template: templateLookup.get(p.templateId),
        ...p,
        activeBid: p?.activeBid?.amount,
      })
    })

    // Find payments in the database
    const query = PaymentModel.query(knexRead)
    if (account?.id) query.where('payerId', '=', account.id)
    if (packIds && packIds.length > 0) {
      if (!account?.id) {
        query.whereIn('packId', packIds)
      } else {
        query.orWhereIn('packId', packIds)
      }
    }

    const { results, total } = await query
      .orderBy(sortBy, sortDirection)
      .page(page >= 1 ? page - 1 : page, pageSize)

    const payments = results.map((payment) => ({
      ...payment,
      pack: packLookup.get(payment.packId),
    }))

    return { payments, total }
  }

  async getCardStatus(cardId: string, knexRead?: Knex) {
    let externalId
    // Find card in database
    const foundCard = await PaymentCardModel.query(knexRead).findById(cardId)

    // If a card was found, use the external ID. Otherwise check by passed in ID.
    if (foundCard) {
      userInvariant(
        foundCard.status !== PaymentCardStatus.Inactive,
        'card is not available',
        404
      )
      externalId = foundCard.externalId
    } else {
      externalId = cardId
    }

    // Retrieve record in Circle API
    const card = await this.circle.getPaymentCardById(externalId)
    userInvariant(card, 'card was not found', 404)

    return {
      status: card.status,
    }
  }

  async getCards(filters: OwnerExternalId, knexRead?: Knex) {
    // Find user by external ID
    userInvariant(filters.ownerExternalId, 'owner external ID is required', 400)
    const user: UserAccountModel | undefined = await UserAccountModel.query(
      knexRead
    )
      .where('externalId', '=', filters.ownerExternalId)
      .first()
    userInvariant(user, 'no user found', 404)

    // Find cards in the database
    const cards = await PaymentCardModel.query(knexRead)
      .where({ ownerId: user.id })
      .andWhereNot('status', PaymentCardStatus.Inactive)
    return cards
  }

  async getBankAccountStatus(bankAccountId: string, knexRead?: Knex) {
    // Find bank account in database
    const foundBankAccount = await PaymentBankAccountModel.query(
      knexRead
    ).findById(bankAccountId)

    userInvariant(foundBankAccount, 'bank account is not available', 404)
    const externalId = foundBankAccount.externalId

    // Retrieve record in Circle API
    const bankAccount = await this.circle.getPaymentBankAccountById(externalId)
    userInvariant(bankAccount, 'bank account was not found', 404)

    return {
      status: bankAccount.status,
    }
  }

  async getWireTransferInstructions(bankAccountId: string, knexRead?: Knex) {
    // Find bank account in database
    const foundBankAccount = await PaymentBankAccountModel.query(
      knexRead
    ).findById(bankAccountId)

    userInvariant(foundBankAccount, 'bank account is not available', 404)
    const externalId = foundBankAccount.externalId

    // Retrieve record in Circle API
    const bankAccount = await this.circle.getPaymentBankAccountInstructionsById(
      externalId
    )
    userInvariant(bankAccount, 'bank account instructions were not found', 404)

    return {
      ...bankAccount,
      amount: foundBankAccount.amount,
    }
  }

  async createCard(
    cardDetails: CreateCard,
    trx?: Transaction,
    knexRead?: Knex
  ) {
    const user: UserAccountModel | undefined = await UserAccountModel.query(
      knexRead
    )
      .where('externalId', cardDetails.ownerExternalId)
      .first()
    userInvariant(user, 'no user found', 404)

    // Create card using Circle API
    const card = await this.circle
      .createPaymentCard({
        idempotencyKey: uuid(),
        keyId: cardDetails.keyId,
        encryptedData: cardDetails.encryptedData,
        billingDetails: cardDetails.billingDetails,
        expMonth: cardDetails.expirationMonth,
        expYear: cardDetails.expirationYear,
        metadata: cardDetails.metadata,
      })
      .catch(() => {
        return null
      })

    invariant(card, 'failed to create card')

    // Create new card in database
    if (cardDetails.saveCard && card) {
      // If default was selected, find any cards marked already as the default and mark false
      if (cardDetails.default === true) {
        await PaymentCardModel.query(trx)
          .where({ ownerId: user.id })
          .andWhere('default', true)
          .patch({
            default: false,
          })
      }
      // Circle may return the same card ID if there's duplicate info
      const newCard = await PaymentCardModel.query(trx)
        .insert({
          ...card,
          ownerId: user.id,
          default: cardDetails.default || false,
        })
        .onConflict('externalId')
        .ignore()
      if (!newCard) {
        return null
      }
      // Create events for card creation
      await EventModel.query(trx).insert({
        action: EventAction.Create,
        entityType: EventEntityType.PaymentCard,
        entityId: newCard.id,
        userAccountId: user.id,
      })

      // If the card was saved, return the card record from the database
      return newCard
    }

    // If card was not saved, return the identifier
    return { externalId: card.externalId, status: card.status }
  }

  async createBankAccount(
    bankDetails: CreateBankAccount,
    customerServiceEmail: string,
    trx?: Transaction,
    knexRead?: Knex
  ) {
    const user = await UserAccountModel.query(knexRead)
      .where('externalId', bankDetails.ownerExternalId)
      .first()
    userInvariant(user, 'no user found', 404)

    const { price, packId, priceInUSD } = await this.selectPackAndAssignToUser(
      bankDetails.packTemplateId,
      user.id,
      trx,
      knexRead
    )

    // Create bank account using Circle API
    const bankAccount = await this.circle
      .createBankAccount({
        idempotencyKey: uuid(),
        accountNumber: bankDetails.accountNumber,
        routingNumber: bankDetails.routingNumber,
        billingDetails: bankDetails.billingDetails,
        bankAddress: bankDetails.bankAddress,
      })
      .catch((error) => {
        this.logger.error(error, 'failed to create bank account')
        return null
      })

    if (!bankAccount) {
      // Remove claim from payment if bank account creation doesn't work
      await this.packs.claimPack(
        {
          packId,
          claimedById: null,
          claimedAt: null,
        },
        trx
      )
      userInvariant(bankAccount, 'bank account could not be created', 400)
    }

    const newBankAccount = await PaymentBankAccountModel.query(trx)
      .insert({
        ...bankAccount,
        amount: price,
        ownerId: user.id,
      })
      .onConflict('externalId')
      .ignore()

    if (!newBankAccount) {
      userInvariant(bankAccount, 'bank account could not be added', 400)
    }

    // Create new payment in database
    const newPayment = await PaymentModel.query(trx).insert({
      externalId: null,
      payerId: user.id,
      packId: packId,
      paymentBankId: newBankAccount.id,
      paymentCardId: null,
      status: PaymentStatus.Pending,
    })

    // Create event for payment creation
    await EventModel.query(trx).insert({
      action: EventAction.Create,
      entityType: EventEntityType.Payment,
      entityId: newPayment.id,
      userAccountId: user.id,
    })

    const bankAccountInstructions =
      await this.circle.getPaymentBankAccountInstructionsById(
        bankAccount.externalId
      )
    userInvariant(
      bankAccountInstructions,
      'bank account instructions were not found',
      404
    )

    // Create events for bank account creation
    await EventModel.query(trx).insert({
      action: EventAction.Create,
      entityType: EventEntityType.PaymentBankAccount,
      entityId: newBankAccount.id,
      userAccountId: user.id,
    })

    if (customerServiceEmail) {
      const packTemplate = await this.packs.getPackById(packId)
      await this.notifications.createNotification(
        {
          type: NotificationType.CSAwaitingWirePayment,
          userAccountId: user.id,
          variables: {
            packTitle: packTemplate.title,
            paymentId: newPayment.id,
            amount: priceInUSD,
          },
        },
        trx
      )
    }

    return { id: newBankAccount.id, status: bankAccount.status }
  }

  async updateCard(
    cardId: string,
    cardDetails: UpdatePaymentCard,
    trx?: Transaction,
    knexRead?: Knex
  ) {
    // Find user
    const user = await UserAccountModel.query(knexRead)
      .where('externalId', cardDetails.ownerExternalId)
      .first()
    userInvariant(user, 'no user found', 404)

    // Confirm card exists
    const card = await PaymentCardModel.query(knexRead).findById(cardId)
    userInvariant(card, 'card was not found', 404)

    if (cardDetails.default === true) {
      // Find any cards marked as the default and mark false
      await PaymentCardModel.query(trx)
        .where({ ownerId: user.id })
        .andWhere('default', true)
        .patch({
          default: false,
        })
    }

    // Update card as new default
    await PaymentCardModel.query(trx)
      .findById(cardId)
      .patch({ default: cardDetails.default })

    await EventModel.query(trx).insert({
      action: EventAction.Update,
      entityType: EventEntityType.PaymentCard,
      entityId: cardId,
    })
  }

  async selectPackAndAssignToUser(
    packTemplateId: string,
    userId: string,
    trx?: Transaction,
    knexRead?: Knex
  ) {
    // Find random pack to award post-payment
    const randomPack = await this.packs.randomPackByTemplateId(
      packTemplateId,
      knexRead
    )
    userInvariant(randomPack?.id, 'no pack found', 404)

    // Check price is available
    const bid = randomPack.activeBidId
      ? await BidModel.query(knexRead)
        .select('amount')
        .findById(randomPack.activeBidId)
      : null

    const price =
      randomPack.type === PackType.Auction ? bid?.amount : randomPack.price
    userInvariant(price, 'pack must have a price')

    if (randomPack.type === PackType.Auction) {
      userInvariant(
        bid &&
        isGreaterThanOrEqual(bid.amount, randomPack.price, this.currency),
        'active bid must be higher than the price of the item'
      )
    }

    // Retrieve exchange rates for app currency and USD
    const currencyConversions = await this.i18nService.getCurrencyConversions(
      {
        sourceCurrency: this.currency.code,
      },
      trx,
      knexRead
    )
    invariant(currencyConversions, 'unable to find exchange rates')

    // Convert price to USD for payment
    const amount = convertToUSD(price, currencyConversions, this.currency)
    invariant(amount !== null, 'unable to convert to currency')

    // Claim pack ASAP to ensure it's not claimed by someone else during this flow.
    // We'll later clear this out if the payment fails.
    await this.packs.claimPack(
      {
        packId: randomPack.id,
        claimedById: userId,
        claimedAt: new Date().toISOString(),
      },
      trx
    )

    return { price, priceInUSD: amount, packId: randomPack.id }
  }

  async createPayment(
    paymentDetails: CreatePayment,
    webUrl: string,
    successPath: string,
    failurePath: string,
    trx?: Transaction,
    knexRead?: Knex
  ) {
    const user = await UserAccountModel.query(knexRead)
      .where('externalId', paymentDetails.payerExternalId)
      .first()

    userInvariant(user, 'user not found', 404)

    const { priceInUSD, packId } = await this.selectPackAndAssignToUser(
      paymentDetails.packTemplateId,
      user.id,
      trx,
      knexRead
    )

    // If encrypted details are provided, add to request
    const encryptedDetails = {}
<<<<<<< HEAD
    const { keyId, encryptedData, cardId, metadata, description } =
      paymentDetails
=======
    const {
      keyId,
      encryptedData,
      cardId,
      idempotencyKey,
      metadata,
      description,
    } = paymentDetails
>>>>>>> eab06483
    if (keyId) {
      Object.assign(encryptedDetails, { keyId })
    }

    if (encryptedData) {
      Object.assign(encryptedDetails, { encryptedData })
    }

    // Attempt to find card (cardId could be source or db ID)
    const card = await PaymentCardModel.query(knexRead).findById(cardId)

    // Circle only accepts loopback addresses
    const verificationHostname = webUrl.includes('localhost')
      ? 'http://127.0.0.1:3000'
      : webUrl

    // Base payment details
    const basePayment = {
<<<<<<< HEAD
=======
      idempotencyKey,
>>>>>>> eab06483
      metadata: {
        ...metadata,
        sessionId: SHA256(user.id).toString(enc.Base64),
      },
      amount: {
        amount: priceInUSD,
        currency: DEFAULT_CURRENCY,
      },
      description,
      source: {
        id: card?.externalId || cardId,
        type: CirclePaymentSourceType.card,
      },
    }

    // Create 3DS payment
    const paymentResponse = await this.circle
      .createPayment({
<<<<<<< HEAD
        idempotencyKey: uuid(),
=======
>>>>>>> eab06483
        ...basePayment,
        ...encryptedDetails,
        verification: CirclePaymentVerificationOptions.three_d_secure,
        verificationSuccessUrl: new URL(
          successPath,
          verificationHostname
        ).toString(),
        verificationFailureUrl: new URL(
          failurePath,
          verificationHostname
        ).toString(),
      })
      .catch(() => null)
<<<<<<< HEAD

    invariant(paymentResponse, 'unable to create 3DS payment')

=======

    let payment: ToPaymentBase | undefined
    if (!paymentResponse) {
      // Create cvv payment
      const cvvPayment = await this.circle
        .createPayment({
          ...basePayment,
          ...encryptedDetails,
          verification: CirclePaymentVerificationOptions.cvv,
        })
        .catch(() => null)
      // Remove claim from payment if payment doesn't go through
      if (!cvvPayment) {
        await this.packs.revokePack(
          {
            packId,
            ownerId: user.id,
          },
          trx
        )

        return null
      }
      payment = cvvPayment
    } else {
      payment = paymentResponse
    }

    invariant(payment, 'unable to create payment')

>>>>>>> eab06483
    // Circle may return the same payment ID if there's duplicate info
    const newPayment = await PaymentModel.query(trx)
      .insert({
        externalId: paymentResponse.externalId,
        status: paymentResponse.status,
        error: paymentResponse.error,
        payerId: user.id,
        packId,
        paymentCardId: card?.id,
      })
      .onConflict('externalId')
      .ignore()
    invariant(newPayment, 'unable to create payment in database')

    // Search for payment status to confirm check is complete
    const completeWhenNotPendingForPayments = (payment: ToPaymentBase | null) =>
      !(payment?.status !== PaymentStatus.Pending)
    const foundPayment = await poll<ToPaymentBase | null>(
      async () =>
<<<<<<< HEAD
        await this.circle.getPaymentById(paymentResponse.externalId as string),
=======
        await this.circle.getPaymentById(payment.externalId as string),
>>>>>>> eab06483
      completeWhenNotPendingForPayments,
      1000
    )
    invariant(foundPayment, 'unable to find payment')

    // Create event for payment creation
    await EventModel.query(trx).insert({
      action: EventAction.Create,
      entityType: EventEntityType.Payment,
      entityId: newPayment.id,
      userAccountId: user.id,
    })

    if (
      foundPayment.status === PaymentStatus.Failed &&
      foundPayment.error === CirclePaymentErrorCode.three_d_secure_not_supported
    ) {
      // Create cvv payment with Circle if 3DS is not supported
      const cvvPayment = await this.circle
        .createPayment({
          idempotencyKey: uuid(),
          ...basePayment,
          ...encryptedDetails,
          verification: CirclePaymentVerificationOptions.cvv,
        })
        .catch(() => null)

      // Remove claim from payment if payment doesn't go through
      if (!cvvPayment) {
        await this.packs.revokePack(
          {
            packId,
            ownerId: user.id,
          },
          trx
        )
        return null
      }
      invariant(cvvPayment, 'unable to create cvv payment')

      // Update payment with new details
      const payment = await PaymentModel.query(trx).patchAndFetchById(
        newPayment.id,
        {
          externalId: cvvPayment.externalId,
          status: cvvPayment.status,
          error: cvvPayment.error,
        }
      )
      return payment
    }

    return newPayment
  }

  async findTransferByAddress(destinationAddress: string) {
    // Find merchant wallet
    const merchantWallet = await this.circle.getMerchantWallet()

    // Last 24 hours
    const newDate24HoursInPast = new Date(
      new Date().setDate(new Date().getDate() - 1)
    ).toISOString()

    // Find transfer by address in last 24 hours
    const searchParams = { from: newDate24HoursInPast.toString() }
    if (merchantWallet?.walletId)
      Object.assign(searchParams, {
        destinationWalletId: merchantWallet.walletId,
      })
    const transfer = await this.circle.getTransferForAddress(
      searchParams,
      destinationAddress
    )
    return transfer
  }

  async createTransferPayment(
    transferDetails: CreateTransferPayment,
    trx?: Transaction,
    knexRead?: Knex
  ) {
    const user = await UserAccountModel.query(trx)
      .where('externalId', transferDetails.payerExternalId)
      .first()
    userInvariant(user, 'no user found', 404)

    userInvariant(transferDetails.transferId, 'transfer ID not provided', 400)

    const { packId, price } = await this.selectPackAndAssignToUser(
      transferDetails.packTemplateId,
      user.id,
      trx,
      knexRead
    )

    // Find transfer
    const transfer = await this.circle.getTransferById(
      transferDetails.transferId
    )
    userInvariant(transfer, 'transfer not found', 404)

    // Retrieve exchange rates for app currency and USD
    const currencyConversions = await this.i18nService.getCurrencyConversions(
      {
        sourceCurrency: this.currency.code,
      },
      trx,
      knexRead
    )
    invariant(currencyConversions, 'unable to find exchange rates')

    // Convert from USD to native currency integer
    const amount = convertFromUSD(
      transfer.amount,
      currencyConversions,
      this.currency
    )
    invariant(amount !== null, 'unable to convert to currency')
    const amountInt = formatFloatToInt(amount, this.currency)

    // Check the payment amount is correct
    const isCorrectAmount = amountInt === price
    userInvariant(isCorrectAmount, 'incorrect amount was sent', 400)
    // @TODO: Handle situation better - send notification to user

    // Create new payment in database
    const newPayment = await PaymentModel.query(trx).insert({
      externalId: null,
      payerId: user.id,
      packId: packId,
      paymentCardId: null,
      paymentBankId: null,
      status: transfer?.status ? transfer.status : PaymentStatus.Pending,
      transferId: transfer?.externalId ? transfer.externalId : null,
      destinationAddress: transferDetails.destinationAddress,
    })
    userInvariant(newPayment, 'payment could not be created', 400)

    // Create event for payment creation
    await EventModel.query(trx).insert({
      action: EventAction.Create,
      entityType: EventEntityType.Payment,
      entityId: newPayment.id,
      userAccountId: user.id,
    })

    return newPayment
  }

  async generateAddress() {
    // Find the merchant wallet
    const merchantWallet = await this.circle.getMerchantWallet()
    userInvariant(merchantWallet, 'no wallet found', 404)
    // Create blockchain address
    const address = await this.circle.createBlockchainAddress({
      idempotencyKey: uuid(),
      walletId: merchantWallet.walletId,
    })
    userInvariant(address, 'wallet could not be created', 401)
    return address
  }

  async handleWirePayment(
    payment: PaymentModel,
    customerServiceEmail: string,
    trx?: Transaction,
    knexRead?: Knex
  ): Promise<ToPaymentBase | null> {
    if (!payment.id || !payment.paymentBankId || !payment.packId) return null
    const payments = await this.searchAllWirePaymentsByBankId(
      payment.paymentBankId,
      knexRead
    )
    if (!payments) return null

    // Retrieve exchange rates for app currency and USD
    const currencyConversions = await this.i18nService.getCurrencyConversions(
      {
        sourceCurrency: this.currency.code,
      },
      trx,
      knexRead
    )
    invariant(currencyConversions, 'unable to find exchange rates')

    // Find bank account in database
    const foundBankAccount = await PaymentBankAccountModel.query(
      knexRead
    ).findById(payment.paymentBankId)
    userInvariant(foundBankAccount, 'bank account was not found', 404)

    // Find payment with matching source ID
    const sourcePayment = payments.find((currentPayment) => {
      // Convert price to USD for payment
      const amount = convertFromUSD(
        currentPayment.amount,
        currencyConversions,
        this.currency
      )
      invariant(amount !== null, 'unable to convert to currency')
      const amountInt = formatFloatToInt(amount, this.currency)
      return amountInt === foundBankAccount.amount
    })
    if (!sourcePayment) return null

    // Update payment details
    if (payment.status !== sourcePayment.status || !payment.externalId) {
      await PaymentModel.query(trx).findById(payment.id).patch({
        externalId: sourcePayment.externalId,
        status: sourcePayment.status,
      })
      // Send Awaiting payment notification to customer service
      if (customerServiceEmail) {
        const packTemplate = await this.packs.getPackById(payment.packId)
        await this.notifications.createNotification(
          {
            type: NotificationType.CSAwaitingWirePayment,
            userAccountId: payment.payerId,
            variables: {
              packTitle: packTemplate.title,
              amount: sourcePayment.amount,
            },
          },
          trx
        )
      }
    }

    // Send email notification to  Customer service
    if (customerServiceEmail) {
      if (sourcePayment.status === PaymentStatus.Failed) {
        const packTemplate = await this.packs.getPackById(payment.packId)
        await this.notifications.createNotification(
          {
            type: NotificationType.CSWirePaymentFailed,
            userAccountId: payment.payerId,
            variables: {
              packTitle: packTemplate.title,
              amount: sourcePayment.amount,
            },
          },
          trx
        )
      } else if (sourcePayment.status === PaymentStatus.Paid) {
        const packTemplate = await this.packs.getPackById(payment.packId)
        await this.notifications.createNotification(
          {
            type: NotificationType.CSWirePaymentSuccess,
            userAccountId: payment.payerId,
            variables: {
              packTitle: packTemplate.title,
              amount: sourcePayment.amount,
            },
          },
          trx
        )
      }
    }

    // STATUS CHANGED
    if (
      payment.status !== sourcePayment.status && // Automated notifications to customer service
      customerServiceEmail
    ) {
      if (sourcePayment.status === PaymentStatus.Failed) {
        const packTemplate = await this.packs.getPackById(payment.packId)
        await this.notifications.createNotification(
          {
            type: NotificationType.CSWirePaymentFailed,
            userAccountId: payment.payerId,
            variables: {
              packTitle: packTemplate.title,
              paymentId: payment.id,
              amount: sourcePayment.amount,
            },
          },
          trx
        )
      } else if (sourcePayment.status === PaymentStatus.Paid) {
        const packTemplate = await this.packs.getPackById(payment.packId)
        await this.notifications.createNotification(
          {
            type: NotificationType.CSWirePaymentSuccess,
            userAccountId: payment.payerId,
            variables: {
              packTitle: packTemplate.title,
              paymentId: payment.id,
              amount: sourcePayment.amount,
            },
          },
          trx
        )
      }
    }

    return sourcePayment
  }

  async searchAllWirePaymentsByBankId(
    bankAccountId: string,
    knexRead?: Knex
  ): Promise<WirePayment[]> {
    userInvariant(
      bankAccountId,
      'bank account identifier was not provided',
      400
    )
    // Find bank account in database
    const foundBankAccount = await PaymentBankAccountModel.query(
      knexRead
    ).findById(bankAccountId)
    userInvariant(foundBankAccount, 'bank account was not found', 404)

    // Get payments of wire type, since the date when the payment was created
    const dateCreated = new Date(foundBankAccount.createdAt).toISOString()
    const matchingPayments = await this.circle.getPayments({
      from: dateCreated.toString(),
      type: CirclePaymentQueryType.wire,
      source: foundBankAccount.externalId,
    })
    return matchingPayments || []
  }

  async getPaymentById(
    paymentId: string,
    args?: PaymentQuerystring,
    trx?: Transaction,
    knexRead?: Knex
  ) {
    const { isAdmin, isExternalId } = args
    // Find payment by ID or external ID
<<<<<<< HEAD
    const query = PaymentModel.query()
=======
    const query = PaymentModel.query(knexRead)
>>>>>>> eab06483
    if (isExternalId) {
      query.where({ externalId: paymentId })
    } else {
      query.findById(paymentId)
    }

    // Search for matching payment
    const payment = await query
      .withGraphFetched('payer')
      .withGraphFetched('pack')
      .first()
    userInvariant(payment, 'payment not found', 404)

    // If admin, return additional pack details
    if (isAdmin) {
      const pack = payment.pack
      invariant(pack?.templateId, 'pack template not found')
      const packTemplates = await this.packs.getPublishedPacksByTemplateIds(
        [pack.templateId],
        undefined,
        knexRead
      )
      const packTemplate = packTemplates[0]
      return {
        ...payment,
        pack: {
          ...pack,
          template: packTemplate,
        },
      }
    }
    return payment
  }

  async updatePayment(
    paymentId: string,
    updatedDetails: UpdatePayment,
    trx?: Transaction,
    knexRead?: Knex
  ) {
    const payment = await PaymentModel.query(knexRead).findById(paymentId)
    userInvariant(payment, 'payment not found', 404)

    // Update payment with new details
    await PaymentModel.query(trx).findById(paymentId).patch(updatedDetails)

    await EventModel.query(trx).insert({
      action: EventAction.Update,
      entityType: EventEntityType.Payment,
      entityId: paymentId,
    })

    return payment
  }

  async removeCardById(cardId: string, trx?: Transaction, knexRead?: Knex) {
    // Confirm card exists
    const card = await PaymentCardModel.query(knexRead).findById(cardId)
    userInvariant(card, 'card was not found', 404)

    // Remove card
    await PaymentCardModel.query(trx)
      .findById(cardId)
      .patch({ status: PaymentCardStatus.Inactive })

    await EventModel.query(trx).insert({
      action: EventAction.Delete,
      entityType: EventEntityType.PaymentCard,
      entityId: cardId,
    })
  }

  async sendWireInstructions(
    details: SendBankAccountInstructions,
    trx?: Transaction,
    knexRead?: Knex
  ) {
    const user = await UserAccountModel.query(knexRead)
      .where('externalId', details.ownerExternalId)
      .first()
    userInvariant(user, 'no user found', 404)

    // Find bank account in database
    const foundBankAccount = await PaymentBankAccountModel.query(
      knexRead
    ).findById(details.bankAccountId)
    userInvariant(foundBankAccount, 'bank account is not available', 404)

    // Get wire instructions
    const bankAccountInstructions = await this.getWireTransferInstructions(
      details.bankAccountId,
      knexRead
    )
    userInvariant(
      bankAccountInstructions,
      'bank account instructions were not found',
      404
    )

    const payment = await PaymentModel.query(knexRead).findOne({
      paymentBankId: details.bankAccountId,
    })
    userInvariant(
      payment && payment.packId,
      'associated payment was not found',
      404
    )

    // Get pack template details
    const packTemplate = await this.packs.getPackById(payment.packId, knexRead)
    userInvariant(packTemplate, 'pack template was not found', 404)

    // Send bank account instructions to user
    await this.notifications.createNotification(
      {
        type: NotificationType.WireInstructions,
        userAccountId: user.id,
        variables: {
          amount: formatIntToFloat(foundBankAccount.amount, this.currency),
          packTitle: packTemplate.title,
          packSlug: packTemplate.slug,
          trackingRef: bankAccountInstructions.trackingRef,
          beneficiaryName: bankAccountInstructions.beneficiary.name,
          beneficiaryAddress1: bankAccountInstructions.beneficiary.address1,
          beneficiaryAddress2: bankAccountInstructions.beneficiary.address2,
          beneficiaryBankName:
            bankAccountInstructions.beneficiaryBank.name || '',
          beneficiaryBankSwiftCode:
            bankAccountInstructions.beneficiaryBank.swiftCode || '',
          beneficiaryBankRoutingNumber:
            bankAccountInstructions.beneficiaryBank.routingNumber,
          beneficiaryBankAccountingNumber:
            bankAccountInstructions.beneficiaryBank.accountNumber,
          beneficiaryBankAddress:
            bankAccountInstructions.beneficiaryBank.address || '',
          beneficiaryBankCity:
            bankAccountInstructions.beneficiaryBank.city || '',
          beneficiaryBankPostalCode:
            bankAccountInstructions.beneficiaryBank.postalCode || '',
          beneficiaryBankCountry:
            bankAccountInstructions.beneficiaryBank.country || '',
        },
      },
      trx
    )

    return true
  }

  async updatePaymentStatuses(
    customerServiceEmail: string,
    trx?: Transaction,
    knexRead?: Knex
  ) {
    const pendingPayments = await PaymentModel.query(knexRead)
      // Pending, Confirmed, and ActionRequired are non-final statuses
      .whereIn('status', [
        PaymentStatus.Pending,
        PaymentStatus.ActionRequired,
        PaymentStatus.Confirmed,
      ])
      // Prioritize pending payments
      .orderBy('status', 'desc')
      .limit(10)

    if (pendingPayments.length === 0) return 0
    let updatedPayments = 0

    await Promise.all(
      pendingPayments.map(async (payment) => {
        let status: PaymentStatus | undefined

        // Card flow
        if (payment.externalId && payment.paymentCardId) {
          const circlePayment = await this.circle.getPaymentById(
            payment.externalId
          )
          invariant(
            circlePayment,
            `external payment ${payment.externalId} not found`
          )

          if (payment.status !== circlePayment.status) {
            await PaymentModel.query(trx).patchAndFetchById(payment.id, {
              status: circlePayment.status,
              action: circlePayment.action,
              error: circlePayment.error,
            })
            if (circlePayment.status === PaymentStatus.Failed) {
              await this.packs.revokePack(
                {
                  packId: payment.packId,
                  ownerId: payment.payerId,
                },
                trx
              )
            }
            status = circlePayment.status
            updatedPayments++
          }
        }
        // Wire transfer flow
        else if (payment.paymentBankId) {
          const wirePayment = await this.handleWirePayment(
            payment,
            customerServiceEmail,
            trx,
            knexRead
          )
          if (wirePayment) {
            status = wirePayment.status
            updatedPayments++
          }
        }
        // Crypto flow
        else if (payment.destinationAddress) {
          const transfer = payment.transferId
            ? await this.circle.getTransferById(payment.transferId)
            : await this.findTransferByAddress(payment.destinationAddress)
          if (
            transfer &&
            (payment.status !== transfer.status || !payment.transferId)
          ) {
            await PaymentModel.query(trx).patchAndFetchById(payment.id, {
              status: transfer.status,
              transferId: transfer.externalId,
            })
            status = transfer.status
            updatedPayments++
          }
        }

        // If the new payment status is resolved as Paid:
        if (status === PaymentStatus.Paid && payment.packId) {
          const packTemplate = await this.packs.getPackById(payment.packId)
          await this.notifications.createNotification(
            {
              type: NotificationType.PaymentSuccess,
              userAccountId: payment.payerId,
              variables: {
                packTitle: packTemplate.title,
              },
            },
            trx
          )
        }
        // If the new payment status is resolved as Failed:
        if (status === PaymentStatus.Failed) {
          const packTemplate = await this.packs.getPackById(payment.packId)
          await this.notifications.createNotification(
            {
              type: NotificationType.PaymentFailed,
              userAccountId: payment.payerId,
              variables: {
                packTitle: packTemplate.title,
              },
            },
            trx
          )
        }
      })
    )

    return updatedPayments
  }

  async updatePaymentBankStatuses(trx?: Transaction, knexRead?: Knex) {
    const pendingPaymentBanks = await PaymentBankAccountModel.query(knexRead)
      .where('status', PaymentBankAccountStatus.Pending)
      .limit(10)

    if (pendingPaymentBanks.length === 0) return 0
    let updatedPaymentCards = 0

    await Promise.all(
      pendingPaymentBanks.map(async (bank) => {
        const circleBankAccount = await this.circle.getPaymentBankAccountById(
          bank.externalId
        )
        invariant(
          circleBankAccount,
          `external bank account ${bank.externalId} not found`
        )

        if (bank.status !== circleBankAccount.status) {
          await PaymentBankAccountModel.query(trx).patchAndFetchById(bank.id, {
            status: circleBankAccount.status,
          })
          updatedPaymentCards++
        }
      })
    )

    return updatedPaymentCards
  }

  async updatePaymentCardStatuses(trx?: Transaction, knexRead?: Knex) {
    const pendingPaymentCards = await PaymentCardModel.query(knexRead)
      .where('status', PaymentCardStatus.Pending)
      .limit(10)

    if (pendingPaymentCards.length === 0) return 0
    let updatedPaymentCards = 0

    await Promise.all(
      pendingPaymentCards.map(async (paymentCard) => {
        const circlePaymentCard = await this.circle.getPaymentCardById(
          paymentCard.externalId
        )
        invariant(
          circlePaymentCard,
          `external payment card ${paymentCard.externalId} not found`
        )

        if (paymentCard.status !== circlePaymentCard.status) {
          await PaymentCardModel.query(trx).patchAndFetchById(paymentCard.id, {
            status: circlePaymentCard.status,
          })
          updatedPaymentCards++
        }
      })
    )

    return updatedPaymentCards
  }

  async getCurrency() {
    return this.currency
  }
}<|MERGE_RESOLUTION|>--- conflicted
+++ resolved
@@ -518,8 +518,8 @@
     // Check price is available
     const bid = randomPack.activeBidId
       ? await BidModel.query(knexRead)
-        .select('amount')
-        .findById(randomPack.activeBidId)
+          .select('amount')
+          .findById(randomPack.activeBidId)
       : null
 
     const price =
@@ -529,7 +529,7 @@
     if (randomPack.type === PackType.Auction) {
       userInvariant(
         bid &&
-        isGreaterThanOrEqual(bid.amount, randomPack.price, this.currency),
+          isGreaterThanOrEqual(bid.amount, randomPack.price, this.currency),
         'active bid must be higher than the price of the item'
       )
     }
@@ -585,19 +585,8 @@
 
     // If encrypted details are provided, add to request
     const encryptedDetails = {}
-<<<<<<< HEAD
     const { keyId, encryptedData, cardId, metadata, description } =
       paymentDetails
-=======
-    const {
-      keyId,
-      encryptedData,
-      cardId,
-      idempotencyKey,
-      metadata,
-      description,
-    } = paymentDetails
->>>>>>> eab06483
     if (keyId) {
       Object.assign(encryptedDetails, { keyId })
     }
@@ -616,10 +605,6 @@
 
     // Base payment details
     const basePayment = {
-<<<<<<< HEAD
-=======
-      idempotencyKey,
->>>>>>> eab06483
       metadata: {
         ...metadata,
         sessionId: SHA256(user.id).toString(enc.Base64),
@@ -638,10 +623,7 @@
     // Create 3DS payment
     const paymentResponse = await this.circle
       .createPayment({
-<<<<<<< HEAD
         idempotencyKey: uuid(),
-=======
->>>>>>> eab06483
         ...basePayment,
         ...encryptedDetails,
         verification: CirclePaymentVerificationOptions.three_d_secure,
@@ -655,42 +637,9 @@
         ).toString(),
       })
       .catch(() => null)
-<<<<<<< HEAD
 
     invariant(paymentResponse, 'unable to create 3DS payment')
 
-=======
-
-    let payment: ToPaymentBase | undefined
-    if (!paymentResponse) {
-      // Create cvv payment
-      const cvvPayment = await this.circle
-        .createPayment({
-          ...basePayment,
-          ...encryptedDetails,
-          verification: CirclePaymentVerificationOptions.cvv,
-        })
-        .catch(() => null)
-      // Remove claim from payment if payment doesn't go through
-      if (!cvvPayment) {
-        await this.packs.revokePack(
-          {
-            packId,
-            ownerId: user.id,
-          },
-          trx
-        )
-
-        return null
-      }
-      payment = cvvPayment
-    } else {
-      payment = paymentResponse
-    }
-
-    invariant(payment, 'unable to create payment')
-
->>>>>>> eab06483
     // Circle may return the same payment ID if there's duplicate info
     const newPayment = await PaymentModel.query(trx)
       .insert({
@@ -710,11 +659,7 @@
       !(payment?.status !== PaymentStatus.Pending)
     const foundPayment = await poll<ToPaymentBase | null>(
       async () =>
-<<<<<<< HEAD
         await this.circle.getPaymentById(paymentResponse.externalId as string),
-=======
-        await this.circle.getPaymentById(payment.externalId as string),
->>>>>>> eab06483
       completeWhenNotPendingForPayments,
       1000
     )
@@ -1047,11 +992,7 @@
   ) {
     const { isAdmin, isExternalId } = args
     // Find payment by ID or external ID
-<<<<<<< HEAD
     const query = PaymentModel.query()
-=======
-    const query = PaymentModel.query(knexRead)
->>>>>>> eab06483
     if (isExternalId) {
       query.where({ externalId: paymentId })
     } else {
