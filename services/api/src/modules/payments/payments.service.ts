--- conflicted
+++ resolved
@@ -100,7 +100,6 @@
     return cards
   }
 
-<<<<<<< HEAD
   async getTransfers(filters: OwnerExternalId) {
     // Find user by external ID
     userInvariant(filters.ownerExternalId, 'owner external ID is required', 400)
@@ -114,7 +113,8 @@
       .where({ ownerId: user.id })
       .andWhereNot('status', PaymentCardStatus.Inactive)
     return cards
-=======
+  }
+
   async getBankAccountStatus(bankAccountId: string) {
     // Find bank account in database
     const foundBankAccount = await PaymentBankAccountModel.query().findById(
@@ -149,7 +149,6 @@
     userInvariant(bankAccount, 'bank account instructions were not found', 404)
 
     return bankAccount
->>>>>>> 327a79a2
   }
 
   async createCard(cardDetails: CreateCard, trx?: Transaction) {
@@ -480,7 +479,6 @@
     return newPayment
   }
 
-<<<<<<< HEAD
   async createWallet(cardDetails: CreateCard, trx?: Transaction) {
     const user = await UserAccountModel.query(trx)
       .where('externalId', cardDetails.ownerExternalId)
@@ -539,7 +537,8 @@
 
     // If card was not saved, return the identifier
     return { externalId: card.externalId, status: card.status }
-=======
+  }
+
   async handleWirePayment(
     payment: PaymentModel,
     trx?: Transaction
@@ -597,7 +596,6 @@
       // @TODO: Take action. How to handle if pack is already minted?
     }
     return sourcePayment
->>>>>>> 327a79a2
   }
 
   async getPaymentById(paymentId: string) {
